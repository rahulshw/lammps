--- conflicted
+++ resolved
@@ -141,7 +141,6 @@
       if (!atom->mu_flag)
         error->all(FLERR,"Compute property/atom for atom property that isn't allocated");
       pack_choice[i] = &ComputePropertyAtom::pack_mu;
-<<<<<<< HEAD
 
     // pack magnetic variables
 
@@ -183,7 +182,6 @@
 
     // finite-size particles
 
-=======
     } else if (strcmp(arg[iarg],"bmux") == 0) {
       if (!atom->bmu_flag)
         error->all(FLERR,"Compute property/atom for "
@@ -204,7 +202,6 @@
         error->all(FLERR,"Compute property/atom for "
                    "atom property that isn't allocated");
       pack_choice[i] = &ComputePropertyAtom::pack_bmu;
->>>>>>> d469c734
     } else if (strcmp(arg[iarg],"radius") == 0) {
       if (!atom->radius_flag)
         error->all(FLERR,"Compute property/atom for atom property that isn't allocated");
@@ -1066,144 +1063,164 @@
 
 /* ---------------------------------------------------------------------- */
 
-<<<<<<< HEAD
 void ComputePropertyAtom::pack_spx(int n)
 {
   double **sp = atom->sp;
-=======
+  int *mask = atom->mask;
+  int nlocal = atom->nlocal;
+
+  for (int i = 0; i < nlocal; i++) {
+    if (mask[i] & groupbit) buf[n] = sp[i][0];
+    else buf[n] = 0.0;
+    n += nvalues;
+  }
+}
+
+/* ---------------------------------------------------------------------- */
+
+void ComputePropertyAtom::pack_spy(int n)
+{
+  double **sp = atom->sp;
+  int *mask = atom->mask;
+  int nlocal = atom->nlocal;
+
+  for (int i = 0; i < nlocal; i++) {
+    if (mask[i] & groupbit) buf[n] = sp[i][1];
+    else buf[n] = 0.0;
+    n += nvalues;
+  }
+}
+
+/* ---------------------------------------------------------------------- */
+
+void ComputePropertyAtom::pack_spz(int n)
+{
+  double **sp = atom->sp;
+  int *mask = atom->mask;
+  int nlocal = atom->nlocal;
+
+  for (int i = 0; i < nlocal; i++) {
+    if (mask[i] & groupbit) buf[n] = sp[i][2];
+    else buf[n] = 0.0;
+    n += nvalues;
+  }
+}
+
+/* ---------------------------------------------------------------------- */
+
+void ComputePropertyAtom::pack_sp(int n)
+{
+  double **sp = atom->sp;
+  int *mask = atom->mask;
+  int nlocal = atom->nlocal;
+
+  for (int i = 0; i < nlocal; i++) {
+    if (mask[i] & groupbit) buf[n] = sp[i][3];
+    else buf[n] = 0.0;
+    n += nvalues;
+  }
+}
+
+/* ---------------------------------------------------------------------- */
+
+void ComputePropertyAtom::pack_fmx(int n)
+{
+  double **fm = atom->fm;
+  int *mask = atom->mask;
+  int nlocal = atom->nlocal;
+
+  for (int i = 0; i < nlocal; i++) {
+    if (mask[i] & groupbit) buf[n] = fm[i][0];
+    else buf[n] = 0.0;
+    n += nvalues;
+  }
+}
+
+/* ---------------------------------------------------------------------- */
+
+void ComputePropertyAtom::pack_fmy(int n)
+{
+  double **fm = atom->fm;
+  int *mask = atom->mask;
+  int nlocal = atom->nlocal;
+
+  for (int i = 0; i < nlocal; i++) {
+    if (mask[i] & groupbit) buf[n] = fm[i][1];
+    else buf[n] = 0.0;
+    n += nvalues;
+  }
+}
+
+/* ---------------------------------------------------------------------- */
+
+void ComputePropertyAtom::pack_fmz(int n)
+{
+  double **fm = atom->fm;
+  int *mask = atom->mask;
+  int nlocal = atom->nlocal;
+
+  for (int i = 0; i < nlocal; i++) {
+    if (mask[i] & groupbit) buf[n] = fm[i][2];
+    else buf[n] = 0.0;
+    n += nvalues;
+  }
+}
+
+/* ---------------------------------------------------------------------- */
+
 void ComputePropertyAtom::pack_bmux(int n)
 {
   double **bmu = atom->bmu;
->>>>>>> d469c734
-  int *mask = atom->mask;
-  int nlocal = atom->nlocal;
-
-  for (int i = 0; i < nlocal; i++) {
-<<<<<<< HEAD
-    if (mask[i] & groupbit) buf[n] = sp[i][0];
-=======
+  int *mask = atom->mask;
+  int nlocal = atom->nlocal;
+
+  for (int i = 0; i < nlocal; i++) {
     if (mask[i] & groupbit) buf[n] = bmu[i][0];
->>>>>>> d469c734
-    else buf[n] = 0.0;
-    n += nvalues;
-  }
-}
-
-/* ---------------------------------------------------------------------- */
-
-<<<<<<< HEAD
-void ComputePropertyAtom::pack_spy(int n)
-{
-  double **sp = atom->sp;
-=======
+    else buf[n] = 0.0;
+    n += nvalues;
+  }
+}
+
+/* ---------------------------------------------------------------------- */
+
 void ComputePropertyAtom::pack_bmuy(int n)
 {
   double **bmu = atom->bmu;
->>>>>>> d469c734
-  int *mask = atom->mask;
-  int nlocal = atom->nlocal;
-
-  for (int i = 0; i < nlocal; i++) {
-<<<<<<< HEAD
-    if (mask[i] & groupbit) buf[n] = sp[i][1];
-=======
+  int *mask = atom->mask;
+  int nlocal = atom->nlocal;
+
+  for (int i = 0; i < nlocal; i++) {
     if (mask[i] & groupbit) buf[n] = bmu[i][1];
->>>>>>> d469c734
-    else buf[n] = 0.0;
-    n += nvalues;
-  }
-}
-
-/* ---------------------------------------------------------------------- */
-
-<<<<<<< HEAD
-void ComputePropertyAtom::pack_spz(int n)
-{
-  double **sp = atom->sp;
-=======
+    else buf[n] = 0.0;
+    n += nvalues;
+  }
+}
+
+/* ---------------------------------------------------------------------- */
+
 void ComputePropertyAtom::pack_bmuz(int n)
 {
   double **bmu = atom->bmu;
->>>>>>> d469c734
-  int *mask = atom->mask;
-  int nlocal = atom->nlocal;
-
-  for (int i = 0; i < nlocal; i++) {
-<<<<<<< HEAD
-    if (mask[i] & groupbit) buf[n] = sp[i][2];
-=======
+  int *mask = atom->mask;
+  int nlocal = atom->nlocal;
+
+  for (int i = 0; i < nlocal; i++) {
     if (mask[i] & groupbit) buf[n] = bmu[i][2];
->>>>>>> d469c734
-    else buf[n] = 0.0;
-    n += nvalues;
-  }
-}
-
-/* ---------------------------------------------------------------------- */
-
-<<<<<<< HEAD
-void ComputePropertyAtom::pack_sp(int n)
-{
-  double **sp = atom->sp;
-=======
+    else buf[n] = 0.0;
+    n += nvalues;
+  }
+}
+
+/* ---------------------------------------------------------------------- */
+
 void ComputePropertyAtom::pack_bmu(int n)
 {
   double **bmu = atom->bmu;
->>>>>>> d469c734
-  int *mask = atom->mask;
-  int nlocal = atom->nlocal;
-
-  for (int i = 0; i < nlocal; i++) {
-<<<<<<< HEAD
-    if (mask[i] & groupbit) buf[n] = sp[i][3];
-    else buf[n] = 0.0;
-    n += nvalues;
-  }
-}
-
-/* ---------------------------------------------------------------------- */
-
-void ComputePropertyAtom::pack_fmx(int n)
-{
-  double **fm = atom->fm;
-  int *mask = atom->mask;
-  int nlocal = atom->nlocal;
-
-  for (int i = 0; i < nlocal; i++) {
-    if (mask[i] & groupbit) buf[n] = fm[i][0];
-    else buf[n] = 0.0;
-    n += nvalues;
-  }
-}
-
-/* ---------------------------------------------------------------------- */
-
-void ComputePropertyAtom::pack_fmy(int n)
-{
-  double **fm = atom->fm;
-  int *mask = atom->mask;
-  int nlocal = atom->nlocal;
-
-  for (int i = 0; i < nlocal; i++) {
-    if (mask[i] & groupbit) buf[n] = fm[i][1];
-    else buf[n] = 0.0;
-    n += nvalues;
-  }
-}
-
-/* ---------------------------------------------------------------------- */
-
-void ComputePropertyAtom::pack_fmz(int n)
-{
-  double **fm = atom->fm;
-  int *mask = atom->mask;
-  int nlocal = atom->nlocal;
-
-  for (int i = 0; i < nlocal; i++) {
-    if (mask[i] & groupbit) buf[n] = fm[i][2];
-=======
+  int *mask = atom->mask;
+  int nlocal = atom->nlocal;
+
+  for (int i = 0; i < nlocal; i++) {
     if (mask[i] & groupbit) buf[n] = bmu[i][3];
->>>>>>> d469c734
     else buf[n] = 0.0;
     n += nvalues;
   }
