// clang-format off
/* ----------------------------------------------------------------------
   LAMMPS - Large-scale Atomic/Molecular Massively Parallel Simulator
   https://www.lammps.org/, Sandia National Laboratories
   Steve Plimpton, sjplimp@sandia.gov

   Copyright (2003) Sandia Corporation.  Under the terms of Contract
   DE-AC04-94AL85000 with Sandia Corporation, the U.S. Government retains
   certain rights in this software.  This software is distributed under
   the GNU General Public License.

   See the README file in the top-level LAMMPS directory.
------------------------------------------------------------------------- */

#include "dump_custom.h"

#include "arg_info.h"
#include "atom.h"
#include "compute.h"
#include "domain.h"
#include "error.h"
#include "fix.h"
#include "fix_store.h"
#include "group.h"
#include "input.h"
#include "memory.h"
#include "modify.h"
#include "region.h"
#include "update.h"
#include "variable.h"
#include "fmt/format.h"
#include "utils.h"

using namespace LAMMPS_NS;

// customize by adding keyword
// also customize compute_atom_property.cpp

enum{ID,MOL,PROC,PROCP1,TYPE,ELEMENT,MASS,
     X,Y,Z,XS,YS,ZS,XSTRI,YSTRI,ZSTRI,XU,YU,ZU,XUTRI,YUTRI,ZUTRI,
     XSU,YSU,ZSU,XSUTRI,YSUTRI,ZSUTRI,
     IX,IY,IZ,
     VX,VY,VZ,FX,FY,FZ,
     Q,MUX,MUY,MUZ,MU,BMUX,BMUY,BMUZ,BMU,RADIUS,DIAMETER,
     OMEGAX,OMEGAY,OMEGAZ,ANGMOMX,ANGMOMY,ANGMOMZ,
     TQX,TQY,TQZ,
     COMPUTE,FIX,VARIABLE,IVEC,DVEC,IARRAY,DARRAY};
enum{LT,LE,GT,GE,EQ,NEQ,XOR};

#define ONEFIELD 32
#define DELTA 1048576

/* ---------------------------------------------------------------------- */

DumpCustom::DumpCustom(LAMMPS *lmp, int narg, char **arg) :
  Dump(lmp, narg, arg),
  idregion(nullptr), thresh_array(nullptr), thresh_op(nullptr), thresh_value(nullptr),
  thresh_last(nullptr), thresh_fix(nullptr),
  thresh_fixID(nullptr), thresh_first(nullptr),
  earg(nullptr), vtype(nullptr), vformat(nullptr), columns(nullptr), choose(nullptr),
  dchoose(nullptr), clist(nullptr), field2index(nullptr),
  argindex(nullptr), id_compute(nullptr),
  compute(nullptr), id_fix(nullptr), fix(nullptr),
  id_variable(nullptr), variable(nullptr),
  vbuf(nullptr), id_custom(nullptr), custom(nullptr), custom_flag(nullptr),
  typenames(nullptr), pack_choice(nullptr)
{
  if (narg == 5) error->all(FLERR,"No dump custom arguments specified");

  clearstep = 1;

  nevery = utils::inumeric(FLERR,arg[3],false,lmp);
  if (nevery <= 0) error->all(FLERR,"Illegal dump custom command");

  // expand args if any have wildcard character "*"
  // ok to include trailing optional args,
  //   so long as they do not have "*" between square brackets
  // nfield may be shrunk below if extra optional args exist

  expand = 0;
  nfield = nargnew = utils::expand_args(FLERR,narg-5,&arg[5],1,earg,lmp);
  if (earg != &arg[5]) expand = 1;

  // allocate field vectors

  pack_choice = new FnPtrPack[nfield];
  vtype = new int[nfield];
  memory->create(field2index,nfield,"dump:field2index");
  memory->create(argindex,nfield,"dump:argindex");

  buffer_allow = 1;
  buffer_flag = 1;
  iregion = -1;
  idregion = nullptr;

  nthresh = 0;
  thresh_array = nullptr;
  thresh_op = nullptr;
  thresh_value = nullptr;
  thresh_last = nullptr;

  nthreshlast = 0;
  thresh_fix = nullptr;
  thresh_fixID = nullptr;
  thresh_first = nullptr;

  // computes, fixes, variables which the dump accesses

  ncompute = 0;
  id_compute = nullptr;
  compute = nullptr;

  nfix = 0;
  id_fix = nullptr;
  fix = nullptr;

  nvariable = 0;
  id_variable = nullptr;
  variable = nullptr;
  vbuf = nullptr;

  ncustom = 0;
  id_custom = nullptr;
  custom = nullptr;
  custom_flag = nullptr;

  // process attributes
  // ioptional = start of additional optional args in expanded args

  ioptional = parse_fields(nfield,earg);

  if (ioptional < nfield &&
      strcmp(style,"image") != 0 && strcmp(style,"movie") != 0)
    error->all(FLERR,"Invalid attribute in dump custom command");

  // noptional = # of optional args
  // reset nfield to subtract off optional args
  // reset ioptional to what it would be in original arg list
  // only dump image and dump movie styles process optional args,
  //   they do not use expanded earg list

  int noptional = nfield - ioptional;
  nfield -= noptional;
  size_one = nfield;
  ioptional = narg - noptional;

  // atom selection arrays

  maxlocal = 0;
  choose = nullptr;
  dchoose = nullptr;
  clist = nullptr;

  // default element name for all types = C

  ntypes = atom->ntypes;
  typenames = new char*[ntypes+1];
  for (int itype = 1; itype <= ntypes; itype++)
    typenames[itype] = utils::strdup("C");

  // setup format strings

  vformat = new char*[nfield];
  std::string cols;

  cols.clear();
  for (int i = 0; i < nfield; i++) {
    if (vtype[i] == Dump::INT) cols += "%d ";
    else if (vtype[i] == Dump::DOUBLE) cols += "%g ";
    else if (vtype[i] == Dump::STRING) cols += "%s ";
    else if (vtype[i] == Dump::BIGINT) cols += BIGINT_FORMAT " ";
    vformat[i] = nullptr;
  }
  cols.resize(cols.size()-1);
  format_default = utils::strdup(cols);

  format_column_user = new char*[nfield];
  for (int i = 0; i < nfield; i++) format_column_user[i] = nullptr;

  // setup column string

  cols.clear();
  for (int iarg = 0; iarg < nfield; iarg++) {
    cols += earg[iarg];
    cols += " ";
  }
  // remove trailing blank and copy
  cols.resize(cols.size()-1);
  columns = utils::strdup(cols);
}

/* ---------------------------------------------------------------------- */

DumpCustom::~DumpCustom()
{
  // if wildcard expansion occurred, free earg memory from expand_args()
  // could not do in constructor, b/c some derived classes process earg

  if (expand) {
    for (int i = 0; i < nargnew; i++) delete[] earg[i];
    memory->sfree(earg);
  }

  delete[] pack_choice;
  delete[] vtype;
  memory->destroy(field2index);
  memory->destroy(argindex);

  delete[] idregion;
  memory->destroy(thresh_array);
  memory->destroy(thresh_op);
  memory->destroy(thresh_value);
  memory->destroy(thresh_last);

  // check nfix in case all fixes have already been deleted

  for (int i = 0; i < nthreshlast; i++) {
    if (modify->nfix) modify->delete_fix(thresh_fixID[i]);
    delete[] thresh_fixID[i];
  }
  memory->sfree(thresh_fix);
  memory->sfree(thresh_fixID);
  memory->destroy(thresh_first);

  for (int i = 0; i < ncompute; i++) delete[] id_compute[i];
  memory->sfree(id_compute);
  delete[] compute;

  for (int i = 0; i < nfix; i++) delete[] id_fix[i];
  memory->sfree(id_fix);
  delete[] fix;

  for (int i = 0; i < nvariable; i++) delete[] id_variable[i];
  memory->sfree(id_variable);
  delete[] variable;
  for (int i = 0; i < nvariable; i++) memory->destroy(vbuf[i]);
  delete[] vbuf;

  for (int i = 0; i < ncustom; i++) delete[] id_custom[i];
  memory->sfree(id_custom);
  delete [] custom;
  delete [] custom_flag;

  memory->destroy(choose);
  memory->destroy(dchoose);
  memory->destroy(clist);

  for (int i = 1; i <= ntypes; i++) delete[] typenames[i];
  delete[] typenames;

  if (vformat) {
    for (int i = 0; i < nfield; i++) delete[] vformat[i];
    delete[] vformat;
  }

  if (format_column_user) {
    for (int i = 0; i < nfield; i++) delete[] format_column_user[i];
    delete[] format_column_user;
  }

  delete[] columns;
}

/* ---------------------------------------------------------------------- */

void DumpCustom::init_style()
{
  // format = copy of default or user-specified line format

  delete[] format;
  if (format_line_user) format = utils::strdup(format_line_user);
  else format = utils::strdup(format_default);

  // tokenize the format string and add space at end of each format element
  // if user-specified int/float format exists, use it instead
  // if user-specified column format exists, use it instead
  // lo priority = line, medium priority = int/float, hi priority = column

  auto words = utils::split_words(format);
  if ((int) words.size() < nfield)
    error->all(FLERR,"Dump_modify format line is too short");

  int i=0;
  for (auto word : words) {
    delete[] vformat[i];

    if (format_column_user[i])
      vformat[i] = utils::strdup(std::string(format_column_user[i]) + " ");
    else if (vtype[i] == Dump::INT && format_int_user)
      vformat[i] = utils::strdup(std::string(format_int_user) + " ");
    else if (vtype[i] == Dump::DOUBLE && format_float_user)
      vformat[i] = utils::strdup(std::string(format_float_user) + " ");
    else if (vtype[i] == Dump::BIGINT && format_bigint_user)
      vformat[i] = utils::strdup(std::string(format_bigint_user) + " ");
    else vformat[i] = utils::strdup(word + " ");

    // remove trailing blank on last column's format
    if (i == nfield-1) vformat[i][strlen(vformat[i])-1] = '\0';

    ++i;
  }

  // setup boundary string

  domain->boundary_string(boundstr);

  // setup function ptrs

  if (binary && domain->triclinic == 0)
    header_choice = &DumpCustom::header_binary;
  else if (binary && domain->triclinic == 1)
    header_choice = &DumpCustom::header_binary_triclinic;
  else if (!binary && domain->triclinic == 0)
    header_choice = &DumpCustom::header_item;
  else if (!binary && domain->triclinic == 1)
    header_choice = &DumpCustom::header_item_triclinic;

  if (binary) write_choice = &DumpCustom::write_binary;
  else if (buffer_flag == 1) write_choice = &DumpCustom::write_string;
  else write_choice = &DumpCustom::write_lines;

  // find current ptr for each compute,fix,variable and custom atom property
  // check that fix frequency is acceptable

  for (i = 0; i < ncompute; i++) {
    int icompute = modify->find_compute(id_compute[i]);
    if (icompute < 0) error->all(FLERR,"Could not find dump custom compute ID");
    compute[i] = modify->compute[icompute];
  }

  for (i = 0; i < nfix; i++) {
    int ifix = modify->find_fix(id_fix[i]);
    if (ifix < 0) error->all(FLERR,"Could not find dump custom fix ID");
    fix[i] = modify->fix[ifix];
    if (nevery % modify->fix[ifix]->peratom_freq)
      error->all(FLERR,"Dump custom and fix not computed at compatible times");
  }

  for (i = 0; i < nvariable; i++) {
    int ivariable = input->variable->find(id_variable[i]);
    if (ivariable < 0)
      error->all(FLERR,"Could not find dump custom variable name");
    variable[i] = ivariable;
  }

  int icustom,flag,cols;
  for (int i = 0; i < ncustom; i++) {
    icustom = atom->find_custom(id_custom[i],flag,cols);
    if (icustom < 0)
      error->all(FLERR,"Could not find dump custom atom property name");
    custom[i] = icustom;
    if (!flag && !cols) custom_flag[i] = IVEC;
    else if (flag && !cols) custom_flag[i] = DVEC;
    else if (!flag && cols) custom_flag[i] = IARRAY;
    else if (flag && cols) custom_flag[i] = DARRAY;
  }

  // set index and check validity of region

  if (iregion >= 0) {
    iregion = domain->find_region(idregion);
    if (iregion == -1)
      error->all(FLERR,"Region ID for dump custom does not exist");
  }

  // open single file, one time only

  if (multifile == 0) openfile();
}

/* ---------------------------------------------------------------------- */

void DumpCustom::write_header(bigint ndump)
{
  if (multiproc) (this->*header_choice)(ndump);
  else if (me == 0) (this->*header_choice)(ndump);
}

/* ---------------------------------------------------------------------- */

void DumpCustom::format_magic_string_binary()
{
  // use negative ntimestep as marker for new format
  bigint fmtlen = strlen(MAGIC_STRING);
  bigint marker = -fmtlen;
  fwrite(&marker, sizeof(bigint), 1, fp);
  fwrite(MAGIC_STRING, sizeof(char), fmtlen, fp);
}

/* ---------------------------------------------------------------------- */

void DumpCustom::format_endian_binary()
{
  int endian = ENDIAN;
  fwrite(&endian, sizeof(int), 1, fp);
}

/* ---------------------------------------------------------------------- */

void DumpCustom::format_revision_binary()
{
  int revision = FORMAT_REVISION;
  fwrite(&revision, sizeof(int), 1, fp);
}

/* ---------------------------------------------------------------------- */

void DumpCustom::header_unit_style_binary()
{
  int len = 0;
  if (unit_flag && !unit_count) {
    ++unit_count;
    len = strlen(update->unit_style);
    fwrite(&len, sizeof(int), 1, fp);
    fwrite(update->unit_style, sizeof(char), len, fp);
  } else {
    fwrite(&len, sizeof(int), 1, fp);
  }
}

/* ---------------------------------------------------------------------- */

void DumpCustom::header_columns_binary()
{
  int len = strlen(columns);
  fwrite(&len, sizeof(int), 1, fp);
  fwrite(columns, sizeof(char), len, fp);
}

/* ---------------------------------------------------------------------- */

void DumpCustom::header_time_binary()
{
  char flag = time_flag ? 1 : 0;
  fwrite(&flag, sizeof(char), 1, fp);

  if (time_flag) {
    double t = compute_time();
    fwrite(&t, sizeof(double), 1, fp);
  }
}

/* ---------------------------------------------------------------------- */

void DumpCustom::header_format_binary()
{
  format_magic_string_binary();
  format_endian_binary();
  format_revision_binary();
}

/* ---------------------------------------------------------------------- */

void DumpCustom::header_binary(bigint ndump)
{
  header_format_binary();

  fwrite(&update->ntimestep,sizeof(bigint),1,fp);
  fwrite(&ndump,sizeof(bigint),1,fp);
  fwrite(&domain->triclinic,sizeof(int),1,fp);
  fwrite(&domain->boundary[0][0],6*sizeof(int),1,fp);
  fwrite(&boxxlo,sizeof(double),1,fp);
  fwrite(&boxxhi,sizeof(double),1,fp);
  fwrite(&boxylo,sizeof(double),1,fp);
  fwrite(&boxyhi,sizeof(double),1,fp);
  fwrite(&boxzlo,sizeof(double),1,fp);
  fwrite(&boxzhi,sizeof(double),1,fp);
  fwrite(&nfield,sizeof(int),1,fp);

  header_unit_style_binary();
  header_time_binary();
  header_columns_binary();

  if (multiproc) fwrite(&nclusterprocs,sizeof(int),1,fp);
  else fwrite(&nprocs,sizeof(int),1,fp);
}

/* ---------------------------------------------------------------------- */

void DumpCustom::header_binary_triclinic(bigint ndump)
{
  header_format_binary();

  fwrite(&update->ntimestep,sizeof(bigint),1,fp);
  fwrite(&ndump,sizeof(bigint),1,fp);
  fwrite(&domain->triclinic,sizeof(int),1,fp);
  fwrite(&domain->boundary[0][0],6*sizeof(int),1,fp);
  fwrite(&boxxlo,sizeof(double),1,fp);
  fwrite(&boxxhi,sizeof(double),1,fp);
  fwrite(&boxylo,sizeof(double),1,fp);
  fwrite(&boxyhi,sizeof(double),1,fp);
  fwrite(&boxzlo,sizeof(double),1,fp);
  fwrite(&boxzhi,sizeof(double),1,fp);
  fwrite(&boxxy,sizeof(double),1,fp);
  fwrite(&boxxz,sizeof(double),1,fp);
  fwrite(&boxyz,sizeof(double),1,fp);
  fwrite(&nfield,sizeof(int),1,fp);

  header_unit_style_binary();
  header_time_binary();
  header_columns_binary();

  if (multiproc) fwrite(&nclusterprocs,sizeof(int),1,fp);
  else fwrite(&nprocs,sizeof(int),1,fp);
}

/* ---------------------------------------------------------------------- */

void DumpCustom::header_item(bigint ndump)
{
  if (unit_flag && !unit_count) {
    ++unit_count;
    fprintf(fp,"ITEM: UNITS\n%s\n",update->unit_style);
  }
  if (time_flag) fprintf(fp,"ITEM: TIME\n%.16g\n",compute_time());

  fprintf(fp,"ITEM: TIMESTEP\n");
  fprintf(fp,BIGINT_FORMAT "\n",update->ntimestep);
  fprintf(fp,"ITEM: NUMBER OF ATOMS\n");
  fprintf(fp,BIGINT_FORMAT "\n",ndump);
  fprintf(fp,"ITEM: BOX BOUNDS %s\n",boundstr);
  fprintf(fp,"%-1.16e %-1.16e\n",boxxlo,boxxhi);
  fprintf(fp,"%-1.16e %-1.16e\n",boxylo,boxyhi);
  fprintf(fp,"%-1.16e %-1.16e\n",boxzlo,boxzhi);
  fprintf(fp,"ITEM: ATOMS %s\n",columns);
}

/* ---------------------------------------------------------------------- */

void DumpCustom::header_item_triclinic(bigint ndump)
{
  if (unit_flag && !unit_count) {
    ++unit_count;
    fprintf(fp,"ITEM: UNITS\n%s\n",update->unit_style);
  }
  if (time_flag) fprintf(fp,"ITEM: TIME\n%.16g\n",compute_time());

  fprintf(fp,"ITEM: TIMESTEP\n");
  fprintf(fp,BIGINT_FORMAT "\n",update->ntimestep);
  fprintf(fp,"ITEM: NUMBER OF ATOMS\n");
  fprintf(fp,BIGINT_FORMAT "\n",ndump);
  fprintf(fp,"ITEM: BOX BOUNDS xy xz yz %s\n",boundstr);
  fprintf(fp,"%-1.16e %-1.16e %-1.16e\n",boxxlo,boxxhi,boxxy);
  fprintf(fp,"%-1.16e %-1.16e %-1.16e\n",boxylo,boxyhi,boxxz);
  fprintf(fp,"%-1.16e %-1.16e %-1.16e\n",boxzlo,boxzhi,boxyz);
  fprintf(fp,"ITEM: ATOMS %s\n",columns);
}

/* ---------------------------------------------------------------------- */

int DumpCustom::count()
{
  int i;

  // grow choose and variable vbuf arrays if needed

  const int nlocal = atom->nlocal;
  if (atom->nmax > maxlocal) {
    maxlocal = atom->nmax;

    memory->destroy(choose);
    memory->destroy(dchoose);
    memory->destroy(clist);
    memory->create(choose,maxlocal,"dump:choose");
    memory->create(dchoose,maxlocal,"dump:dchoose");
    memory->create(clist,maxlocal,"dump:clist");

    for (i = 0; i < nvariable; i++) {
      memory->destroy(vbuf[i]);
      memory->create(vbuf[i],maxlocal,"dump:vbuf");
    }
  }

  // invoke Computes for per-atom quantities
  // only if within a run or minimize
  // else require that computes are current
  // this prevents a compute from being invoked by the WriteDump class

  if (ncompute) {
    if (update->whichflag == 0) {
      for (i = 0; i < ncompute; i++)
        if (compute[i]->invoked_peratom != update->ntimestep)
          error->all(FLERR,"Compute used in dump between runs is not current");
    } else {
      for (i = 0; i < ncompute; i++) {
        if (!(compute[i]->invoked_flag & Compute::INVOKED_PERATOM)) {
          compute[i]->compute_peratom();
          compute[i]->invoked_flag |= Compute::INVOKED_PERATOM;
        }
      }
    }
  }

  // evaluate atom-style Variables for per-atom quantities

  if (nvariable)
    for (i = 0; i < nvariable; i++)
      input->variable->compute_atom(variable[i],igroup,vbuf[i],1,0);

  // choose all local atoms for output

  for (i = 0; i < nlocal; i++) choose[i] = 1;

  // un-choose if not in group

  if (igroup) {
    int *mask = atom->mask;
    for (i = 0; i < nlocal; i++)
      if (!(mask[i] & groupbit))
        choose[i] = 0;
  }

  // un-choose if not in region

  if (iregion >= 0) {
    Region *region = domain->regions[iregion];
    region->prematch();
    double **x = atom->x;
    for (i = 0; i < nlocal; i++)
      if (choose[i] && region->match(x[i][0],x[i][1],x[i][2]) == 0)
        choose[i] = 0;
  }

  // un-choose if any threshold criterion isn't met

  if (nthresh) {
    double *ptr,*ptrhold;
    double *values;
    double value;
    int nstride,lastflag;

    for (int ithresh = 0; ithresh < nthresh; ithresh++) {

      // customize by adding to if statement

      if (thresh_array[ithresh] == ID) {
        tagint *tag = atom->tag;
        for (i = 0; i < nlocal; i++) dchoose[i] = tag[i];
        ptr = dchoose;
        nstride = 1;
      } else if (thresh_array[ithresh] == MOL) {
        if (!atom->molecule_flag)
          error->all(FLERR,
                     "Threshold for an atom property that isn't allocated");
        tagint *molecule = atom->molecule;
        for (i = 0; i < nlocal; i++) dchoose[i] = molecule[i];
        ptr = dchoose;
        nstride = 1;
      } else if (thresh_array[ithresh] == PROC) {
        for (i = 0; i < nlocal; i++) dchoose[i] = me;
        ptr = dchoose;
        nstride = 1;
      } else if (thresh_array[ithresh] == PROCP1) {
        for (i = 0; i < nlocal; i++) dchoose[i] = me;
        ptr = dchoose;
        nstride = 1;
      } else if (thresh_array[ithresh] == TYPE) {
        int *type = atom->type;
        for (i = 0; i < nlocal; i++) dchoose[i] = type[i];
        ptr = dchoose;
        nstride = 1;
      } else if (thresh_array[ithresh] == ELEMENT) {
        int *type = atom->type;
        for (i = 0; i < nlocal; i++) dchoose[i] = type[i];
        ptr = dchoose;
        nstride = 1;
      } else if (thresh_array[ithresh] == MASS) {
        if (atom->rmass) {
          ptr = atom->rmass;
          nstride = 1;
        } else {
          double *mass = atom->mass;
          int *type = atom->type;
          for (i = 0; i < nlocal; i++) dchoose[i] = mass[type[i]];
          ptr = dchoose;
          nstride = 1;
        }

      } else if (thresh_array[ithresh] == X) {
        ptr = &atom->x[0][0];
        nstride = 3;
      } else if (thresh_array[ithresh] == Y) {
        ptr = &atom->x[0][1];
        nstride = 3;
      } else if (thresh_array[ithresh] == Z) {
        ptr = &atom->x[0][2];
        nstride = 3;

      } else if (thresh_array[ithresh] == XS) {
        double **x = atom->x;
        double boxxlo = domain->boxlo[0];
        double invxprd = 1.0/domain->xprd;
        for (i = 0; i < nlocal; i++)
          dchoose[i] = (x[i][0] - boxxlo) * invxprd;
        ptr = dchoose;
        nstride = 1;
      } else if (thresh_array[ithresh] == YS) {
        double **x = atom->x;
        double boxylo = domain->boxlo[1];
        double invyprd = 1.0/domain->yprd;
        for (i = 0; i < nlocal; i++)
          dchoose[i] = (x[i][1] - boxylo) * invyprd;
        ptr = dchoose;
        nstride = 1;
      } else if (thresh_array[ithresh] == ZS) {
        double **x = atom->x;
        double boxzlo = domain->boxlo[2];
        double invzprd = 1.0/domain->zprd;
        for (i = 0; i < nlocal; i++)
          dchoose[i] = (x[i][2] - boxzlo) * invzprd;
        ptr = dchoose;
        nstride = 1;

      } else if (thresh_array[ithresh] == XSTRI) {
        double **x = atom->x;
        double *boxlo = domain->boxlo;
        double *h_inv = domain->h_inv;
        for (i = 0; i < nlocal; i++)
          dchoose[i] = h_inv[0]*(x[i][0]-boxlo[0]) +
            h_inv[5]*(x[i][1]-boxlo[1]) + h_inv[4]*(x[i][2]-boxlo[2]);
        ptr = dchoose;
        nstride = 1;
      } else if (thresh_array[ithresh] == YSTRI) {
        double **x = atom->x;
        double *boxlo = domain->boxlo;
        double *h_inv = domain->h_inv;
        for (i = 0; i < nlocal; i++)
          dchoose[i] = h_inv[1]*(x[i][1]-boxlo[1]) +
            h_inv[3]*(x[i][2]-boxlo[2]);
        ptr = dchoose;
        nstride = 1;
      } else if (thresh_array[ithresh] == ZSTRI) {
        double **x = atom->x;
        double *boxlo = domain->boxlo;
        double *h_inv = domain->h_inv;
        for (i = 0; i < nlocal; i++)
          dchoose[i] = h_inv[2]*(x[i][2]-boxlo[2]);
        ptr = dchoose;
        nstride = 1;

      } else if (thresh_array[ithresh] == XU) {
        double **x = atom->x;
        imageint *image = atom->image;
        double xprd = domain->xprd;
        for (i = 0; i < nlocal; i++)
          dchoose[i] = x[i][0] + ((image[i] & IMGMASK) - IMGMAX) * xprd;
        ptr = dchoose;
        nstride = 1;
      } else if (thresh_array[ithresh] == YU) {
        double **x = atom->x;
        imageint *image = atom->image;
        double yprd = domain->yprd;
        for (i = 0; i < nlocal; i++)
          dchoose[i] = x[i][1] +
            ((image[i] >> IMGBITS & IMGMASK) - IMGMAX) * yprd;
        ptr = dchoose;
        nstride = 1;
      } else if (thresh_array[ithresh] == ZU) {
        double **x = atom->x;
        imageint *image = atom->image;
        double zprd = domain->zprd;
        for (i = 0; i < nlocal; i++)
          dchoose[i] = x[i][2] + ((image[i] >> IMG2BITS) - IMGMAX) * zprd;
        ptr = dchoose;
        nstride = 1;

      } else if (thresh_array[ithresh] == XUTRI) {
        double **x = atom->x;
        imageint *image = atom->image;
        double *h = domain->h;
        int xbox,ybox,zbox;
        for (i = 0; i < nlocal; i++) {
          xbox = (image[i] & IMGMASK) - IMGMAX;
          ybox = (image[i] >> IMGBITS & IMGMASK) - IMGMAX;
          zbox = (image[i] >> IMG2BITS) - IMGMAX;
          dchoose[i] = x[i][0] + h[0]*xbox + h[5]*ybox + h[4]*zbox;
        }
        ptr = dchoose;
        nstride = 1;
      } else if (thresh_array[ithresh] == YUTRI) {
        double **x = atom->x;
        imageint *image = atom->image;
        double *h = domain->h;
        int ybox,zbox;
        for (i = 0; i < nlocal; i++) {
          ybox = (image[i] >> IMGBITS & IMGMASK) - IMGMAX;
          zbox = (image[i] >> IMG2BITS) - IMGMAX;
          dchoose[i] = x[i][1] + h[1]*ybox + h[3]*zbox;
        }
        ptr = dchoose;
        nstride = 1;
      } else if (thresh_array[ithresh] == ZUTRI) {
        double **x = atom->x;
        imageint *image = atom->image;
        double *h = domain->h;
        int zbox;
        for (i = 0; i < nlocal; i++) {
          zbox = (image[i] >> IMG2BITS) - IMGMAX;
          dchoose[i] = x[i][2] + h[2]*zbox;
        }
        ptr = dchoose;
        nstride = 1;

      } else if (thresh_array[ithresh] == XSU) {
        double **x = atom->x;
        imageint *image = atom->image;
        double boxxlo = domain->boxlo[0];
        double invxprd = 1.0/domain->xprd;
        for (i = 0; i < nlocal; i++)
          dchoose[i] = (x[i][0] - boxxlo) * invxprd +
            (image[i] & IMGMASK) - IMGMAX;
        ptr = dchoose;
        nstride = 1;

      } else if (thresh_array[ithresh] == YSU) {
        double **x = atom->x;
        imageint *image = atom->image;
        double boxylo = domain->boxlo[1];
        double invyprd = 1.0/domain->yprd;
        for (i = 0; i < nlocal; i++)
          dchoose[i] =
            (x[i][1] - boxylo) * invyprd +
            (image[i] >> IMGBITS & IMGMASK) - IMGMAX;
        ptr = dchoose;
        nstride = 1;

      } else if (thresh_array[ithresh] == ZSU) {
        double **x = atom->x;
        imageint *image = atom->image;
        double boxzlo = domain->boxlo[2];
        double invzprd = 1.0/domain->zprd;
        for (i = 0; i < nlocal; i++)
          dchoose[i] = (x[i][2] - boxzlo) * invzprd +
            (image[i] >> IMG2BITS) - IMGMAX;
        ptr = dchoose;
        nstride = 1;

      } else if (thresh_array[ithresh] == XSUTRI) {
        double **x = atom->x;
        imageint *image = atom->image;
        double *boxlo = domain->boxlo;
        double *h_inv = domain->h_inv;
        for (i = 0; i < nlocal; i++)
          dchoose[i] = h_inv[0]*(x[i][0]-boxlo[0]) +
            h_inv[5]*(x[i][1]-boxlo[1]) +
            h_inv[4]*(x[i][2]-boxlo[2]) +
            (image[i] & IMGMASK) - IMGMAX;
        ptr = dchoose;
        nstride = 1;
      } else if (thresh_array[ithresh] == YSUTRI) {
        double **x = atom->x;
        imageint *image = atom->image;
        double *boxlo = domain->boxlo;
        double *h_inv = domain->h_inv;
        for (i = 0; i < nlocal; i++)
          dchoose[i] = h_inv[1]*(x[i][1]-boxlo[1]) +
            h_inv[3]*(x[i][2]-boxlo[2]) +
            (image[i] >> IMGBITS & IMGMASK) - IMGMAX;
        ptr = dchoose;
        nstride = 1;
      } else if (thresh_array[ithresh] == ZSUTRI) {
        double **x = atom->x;
        imageint *image = atom->image;
        double *boxlo = domain->boxlo;
        double *h_inv = domain->h_inv;
        for (i = 0; i < nlocal; i++)
          dchoose[i] = h_inv[2]*(x[i][2]-boxlo[2]) +
            (image[i] >> IMG2BITS) - IMGMAX;
        ptr = dchoose;
        nstride = 1;

      } else if (thresh_array[ithresh] == IX) {
        imageint *image = atom->image;
        for (i = 0; i < nlocal; i++)
          dchoose[i] = (image[i] & IMGMASK) - IMGMAX;
        ptr = dchoose;
        nstride = 1;
      } else if (thresh_array[ithresh] == IY) {
        imageint *image = atom->image;
        for (i = 0; i < nlocal; i++)
          dchoose[i] = (image[i] >> IMGBITS & IMGMASK) - IMGMAX;
        ptr = dchoose;
        nstride = 1;
      } else if (thresh_array[ithresh] == IZ) {
        imageint *image = atom->image;
        for (i = 0; i < nlocal; i++)
          dchoose[i] = (image[i] >> IMG2BITS) - IMGMAX;
        ptr = dchoose;
        nstride = 1;

      } else if (thresh_array[ithresh] == VX) {
        ptr = &atom->v[0][0];
        nstride = 3;
      } else if (thresh_array[ithresh] == VY) {
        ptr = &atom->v[0][1];
        nstride = 3;
      } else if (thresh_array[ithresh] == VZ) {
        ptr = &atom->v[0][2];
        nstride = 3;
      } else if (thresh_array[ithresh] == FX) {
        ptr = &atom->f[0][0];
        nstride = 3;
      } else if (thresh_array[ithresh] == FY) {
        ptr = &atom->f[0][1];
        nstride = 3;
      } else if (thresh_array[ithresh] == FZ) {
        ptr = &atom->f[0][2];
        nstride = 3;

      } else if (thresh_array[ithresh] == Q) {
        if (!atom->q_flag)
          error->all(FLERR,
                     "Threshold for an atom property that isn't allocated");
        ptr = atom->q;
        nstride = 1;
      } else if (thresh_array[ithresh] == MUX) {
        if (!atom->mu_flag)
          error->all(FLERR,
                     "Threshold for an atom property that isn't allocated");
        ptr = &atom->mu[0][0];
        nstride = 4;
      } else if (thresh_array[ithresh] == MUY) {
        if (!atom->mu_flag)
          error->all(FLERR,
                     "Threshold for an atom property that isn't allocated");
        ptr = &atom->mu[0][1];
        nstride = 4;
      } else if (thresh_array[ithresh] == MUZ) {
        if (!atom->mu_flag)
          error->all(FLERR,
                     "Threshold for an atom property that isn't allocated");
        ptr = &atom->mu[0][2];
        nstride = 4;
      } else if (thresh_array[ithresh] == MU) {
        if (!atom->mu_flag)
          error->all(FLERR,
                     "Threshold for an atom property that isn't allocated");
        ptr = &atom->mu[0][3];
        nstride = 4;

      } else if (thresh_array[ithresh] == BMUX) {
        if (!atom->bmu_flag)
          error->all(FLERR,
                     "Threshold for an atom property that isn't allocated");
        ptr = &atom->bmu[0][0];
        nstride = 4;
      } else if (thresh_array[ithresh] == BMUY) {
        if (!atom->bmu_flag)
          error->all(FLERR,
                     "Threshold for an atom property that isn't allocated");
        ptr = &atom->bmu[0][1];
        nstride = 4;
      } else if (thresh_array[ithresh] == BMUZ) {
        if (!atom->bmu_flag)
          error->all(FLERR,
                     "Threshold for an atom property that isn't allocated");
        ptr = &atom->bmu[0][2];
        nstride = 4;
      } else if (thresh_array[ithresh] == BMU) {
        if (!atom->bmu_flag)
          error->all(FLERR,
                     "Threshold for an atom property that isn't allocated");
        ptr = &atom->bmu[0][3];
        nstride = 4;

      } else if (thresh_array[ithresh] == RADIUS) {
        if (!atom->radius_flag)
          error->all(FLERR,
                     "Threshold for an atom property that isn't allocated");
        ptr = atom->radius;
        nstride = 1;
      } else if (thresh_array[ithresh] == DIAMETER) {
        if (!atom->radius_flag)
          error->all(FLERR,
                     "Threshold for an atom property that isn't allocated");
        double *radius = atom->radius;
        for (i = 0; i < nlocal; i++) dchoose[i] = 2.0*radius[i];
        ptr = dchoose;
        nstride = 1;
      } else if (thresh_array[ithresh] == OMEGAX) {
        if (!atom->omega_flag)
          error->all(FLERR,
                     "Threshold for an atom property that isn't allocated");
        ptr = &atom->omega[0][0];
        nstride = 3;
      } else if (thresh_array[ithresh] == OMEGAY) {
        if (!atom->omega_flag)
          error->all(FLERR,
                     "Threshold for an atom property that isn't allocated");
        ptr = &atom->omega[0][1];
        nstride = 3;
      } else if (thresh_array[ithresh] == OMEGAZ) {
        if (!atom->omega_flag)
          error->all(FLERR,
                     "Threshold for an atom property that isn't allocated");
        ptr = &atom->omega[0][2];
        nstride = 3;
      } else if (thresh_array[ithresh] == ANGMOMX) {
        if (!atom->angmom_flag)
          error->all(FLERR,
                     "Threshold for an atom property that isn't allocated");
        ptr = &atom->angmom[0][0];
        nstride = 3;
      } else if (thresh_array[ithresh] == ANGMOMY) {
        if (!atom->angmom_flag)
          error->all(FLERR,
                     "Threshold for an atom property that isn't allocated");
        ptr = &atom->angmom[0][1];
        nstride = 3;
      } else if (thresh_array[ithresh] == ANGMOMZ) {
        if (!atom->angmom_flag)
          error->all(FLERR,
                     "Threshold for an atom property that isn't allocated");
        ptr = &atom->angmom[0][2];
        nstride = 3;
      } else if (thresh_array[ithresh] == TQX) {
        if (!atom->torque_flag)
          error->all(FLERR,
                     "Threshold for an atom property that isn't allocated");
        ptr = &atom->torque[0][0];
        nstride = 3;
      } else if (thresh_array[ithresh] == TQY) {
        if (!atom->torque_flag)
          error->all(FLERR,
                     "Threshold for an atom property that isn't allocated");
        ptr = &atom->torque[0][1];
        nstride = 3;
      } else if (thresh_array[ithresh] == TQZ) {
        if (!atom->torque_flag)
          error->all(FLERR,
                     "Threshold for an atom property that isn't allocated");
        ptr = &atom->torque[0][2];
        nstride = 3;

      } else if (thresh_array[ithresh] == COMPUTE) {
        i = nfield + ithresh;
        if (argindex[i] == 0) {
          ptr = compute[field2index[i]]->vector_atom;
          nstride = 1;
        } else {
          ptr = &compute[field2index[i]]->array_atom[0][argindex[i]-1];
          nstride = compute[field2index[i]]->size_peratom_cols;
        }

      } else if (thresh_array[ithresh] == FIX) {
        i = nfield + ithresh;
        if (argindex[i] == 0) {
          ptr = fix[field2index[i]]->vector_atom;
          nstride = 1;
        } else {
          ptr = &fix[field2index[i]]->array_atom[0][argindex[i]-1];
          nstride = fix[field2index[i]]->size_peratom_cols;
        }

      } else if (thresh_array[ithresh] == VARIABLE) {
        i = nfield + ithresh;
        ptr = vbuf[field2index[i]];
        nstride = 1;

      } else if (thresh_array[ithresh] == IVEC) {
        i = nfield + ithresh;
        int iwhich = custom[field2index[i]];
        int *ivector = atom->ivector[iwhich];
        for (i = 0; i < nlocal; i++)
          dchoose[i] = ivector[i];
        ptr = dchoose;
        nstride = 1;

      } else if (thresh_array[ithresh] == DVEC) {
        i = nfield + ithresh;
        int iwhich = custom[field2index[i]];
        ptr = atom->dvector[iwhich];
        nstride = 1;

      } else if (thresh_array[ithresh] == IARRAY) {
        i = nfield + ithresh;
        int iwhich = custom[field2index[i]];
        int **iarray = atom->iarray[iwhich];
        int icol = argindex[i] - 1;
        for (i = 0; i < nlocal; i++)
          dchoose[i] = iarray[i][icol];
        ptr = dchoose;
        nstride = 1;

      } else if (thresh_array[ithresh] == DARRAY) {
        i = nfield + ithresh;
        int iwhich = custom[field2index[i]];
        double **darray = atom->darray[iwhich];
        ptr = &darray[0][argindex[i]-1];
        nstride = atom->dcols[iwhich];
      }

      // unselect atoms that don't meet threshold criterion
      // compare to single value or values stored in threshfix
      // copy ptr attribute into thresh_fix if this is first comparison

      if (thresh_last[ithresh] < 0) {
        lastflag = 0;
        value = thresh_value[ithresh];
      } else {
        lastflag = 1;
        int ilast = thresh_last[ithresh];
        values = thresh_fix[ilast]->vstore;
        ptrhold = ptr;
        if (thresh_first[ilast]) {
          thresh_first[ilast] = 0;
          for (i = 0; i < nlocal; i++, ptr += nstride) values[i] = *ptr;
          ptr = ptrhold;
        }
      }

      if (thresh_op[ithresh] == LT) {
        if (lastflag) {
          for (i = 0; i < nlocal; i++, ptr += nstride)
            if (choose[i] && *ptr >= values[i]) choose[i] = 0;
        } else {
          for (i = 0; i < nlocal; i++, ptr += nstride)
            if (choose[i] && *ptr >= value) choose[i] = 0;
        }
      } else if (thresh_op[ithresh] == LE) {
        if (lastflag) {
          for (i = 0; i < nlocal; i++, ptr += nstride)
            if (choose[i] && *ptr > values[i]) choose[i] = 0;
        } else {
          for (i = 0; i < nlocal; i++, ptr += nstride)
            if (choose[i] && *ptr > value) choose[i] = 0;
        }
      } else if (thresh_op[ithresh] == GT) {
        if (lastflag) {
          for (i = 0; i < nlocal; i++, ptr += nstride)
            if (choose[i] && *ptr <= values[i]) choose[i] = 0;
        } else {
          for (i = 0; i < nlocal; i++, ptr += nstride)
            if (choose[i] && *ptr <= value) choose[i] = 0;
        }
      } else if (thresh_op[ithresh] == GE) {
        if (lastflag) {
          for (i = 0; i < nlocal; i++, ptr += nstride)
            if (choose[i] && *ptr < values[i]) choose[i] = 0;
        } else {
          for (i = 0; i < nlocal; i++, ptr += nstride)
            if (choose[i] && *ptr < value) choose[i] = 0;
        }
      } else if (thresh_op[ithresh] == EQ) {
        if (lastflag) {
          for (i = 0; i < nlocal; i++, ptr += nstride)
            if (choose[i] && *ptr != values[i]) choose[i] = 0;
        } else {
          for (i = 0; i < nlocal; i++, ptr += nstride)
            if (choose[i] && *ptr != value) choose[i] = 0;
        }
      } else if (thresh_op[ithresh] == NEQ) {
        if (lastflag) {
          for (i = 0; i < nlocal; i++, ptr += nstride)
            if (choose[i] && *ptr == values[i]) choose[i] = 0;
        } else {
          for (i = 0; i < nlocal; i++, ptr += nstride)
            if (choose[i] && *ptr == value) choose[i] = 0;
        }
      } else if (thresh_op[ithresh] == XOR) {
        if (lastflag) {
          for (i = 0; i < nlocal; i++, ptr += nstride)
            if ((choose[i] && *ptr == 0.0 && values[i] == 0.0) ||
                (*ptr != 0.0 && values[i] != 0.0))
              choose[i] = 0;
        } else {
          for (i = 0; i < nlocal; i++, ptr += nstride)
            if ((choose[i] && *ptr == 0.0 && value == 0.0) ||
                (*ptr != 0.0 && value != 0.0))
              choose[i] = 0;
        }
      }

      // update values stored in threshfix

      if (lastflag) {
        ptr = ptrhold;
        for (i = 0; i < nlocal; i++, ptr += nstride) values[i] = *ptr;
      }
    }
  }

  // compress choose flags into clist
  // nchoose = # of selected atoms
  // clist[i] = local index of each selected atom

  nchoose = 0;
  for (i = 0; i < nlocal; i++)
    if (choose[i]) clist[nchoose++] = i;

  return nchoose;
}

/* ---------------------------------------------------------------------- */

void DumpCustom::pack(tagint *ids)
{
  for (int n = 0; n < size_one; n++) (this->*pack_choice[n])(n);
  if (ids) {
    tagint *tag = atom->tag;
    for (int i = 0; i < nchoose; i++)
      ids[i] = tag[clist[i]];
  }
}

/* ----------------------------------------------------------------------
   convert mybuf of doubles to one big formatted string in sbuf
   return -1 if strlen exceeds an int, since used as arg in MPI calls in Dump
------------------------------------------------------------------------- */

int DumpCustom::convert_string(int n, double *mybuf)
{
  int i,j;

  int offset = 0;
  int m = 0;
  for (i = 0; i < n; i++) {
    if (offset + nfield*ONEFIELD > maxsbuf) {
      if ((bigint) maxsbuf + DELTA > MAXSMALLINT) return -1;
      maxsbuf += DELTA;
      memory->grow(sbuf,maxsbuf,"dump:sbuf");
    }

    for (j = 0; j < nfield; j++) {
      if (vtype[j] == Dump::INT)
        offset += sprintf(&sbuf[offset],vformat[j],static_cast<int> (mybuf[m]));
      else if (vtype[j] == Dump::DOUBLE)
        offset += sprintf(&sbuf[offset],vformat[j],mybuf[m]);
      else if (vtype[j] == Dump::STRING)
        offset += sprintf(&sbuf[offset],vformat[j],typenames[(int) mybuf[m]]);
      else if (vtype[j] == Dump::BIGINT)
        offset += sprintf(&sbuf[offset],vformat[j],
                          static_cast<bigint> (mybuf[m]));
      m++;
    }
    offset += sprintf(&sbuf[offset],"\n");
  }

  return offset;
}

/* ---------------------------------------------------------------------- */

void DumpCustom::write_data(int n, double *mybuf)
{
  (this->*write_choice)(n,mybuf);
}

/* ---------------------------------------------------------------------- */

void DumpCustom::write_binary(int n, double *mybuf)
{
  n *= size_one;
  fwrite(&n,sizeof(int),1,fp);
  fwrite(mybuf,sizeof(double),n,fp);
}

/* ---------------------------------------------------------------------- */

void DumpCustom::write_string(int n, double *mybuf)
{
  fwrite(mybuf,sizeof(char),n,fp);
}

/* ---------------------------------------------------------------------- */

void DumpCustom::write_lines(int n, double *mybuf)
{
  int i,j;

  int m = 0;
  for (i = 0; i < n; i++) {
    for (j = 0; j < nfield; j++) {
      if (vtype[j] == Dump::INT) fprintf(fp,vformat[j],static_cast<int> (mybuf[m]));
      else if (vtype[j] == Dump::DOUBLE) fprintf(fp,vformat[j],mybuf[m]);
      else if (vtype[j] == Dump::STRING)
        fprintf(fp,vformat[j],typenames[(int) mybuf[m]]);
      else if (vtype[j] == Dump::BIGINT)
        fprintf(fp,vformat[j],static_cast<bigint> (mybuf[m]));
      m++;
    }
    fprintf(fp,"\n");
  }
}

/* ---------------------------------------------------------------------- */

int DumpCustom::parse_fields(int narg, char **arg)
{
  // customize by adding to if statement

  for (int iarg = 0; iarg < narg; iarg++) {
    if (strcmp(arg[iarg],"id") == 0) {
      pack_choice[iarg] = &DumpCustom::pack_id;
      if (sizeof(tagint) == sizeof(smallint)) vtype[iarg] = Dump::INT;
      else vtype[iarg] = Dump::BIGINT;
    } else if (strcmp(arg[iarg],"mol") == 0) {
      if (!atom->molecule_flag)
        error->all(FLERR,"Dumping an atom property that isn't allocated");
      pack_choice[iarg] = &DumpCustom::pack_molecule;
      if (sizeof(tagint) == sizeof(smallint)) vtype[iarg] = Dump::INT;
      else vtype[iarg] = Dump::BIGINT;
    } else if (strcmp(arg[iarg],"proc") == 0) {
      pack_choice[iarg] = &DumpCustom::pack_proc;
      vtype[iarg] = Dump::INT;
    } else if (strcmp(arg[iarg],"procp1") == 0) {
      pack_choice[iarg] = &DumpCustom::pack_procp1;
      vtype[iarg] = Dump::INT;
    } else if (strcmp(arg[iarg],"type") == 0) {
      pack_choice[iarg] = &DumpCustom::pack_type;
      vtype[iarg] = Dump::INT;
    } else if (strcmp(arg[iarg],"element") == 0) {
      pack_choice[iarg] = &DumpCustom::pack_type;
      vtype[iarg] = Dump::STRING;
    } else if (strcmp(arg[iarg],"mass") == 0) {
      pack_choice[iarg] = &DumpCustom::pack_mass;
      vtype[iarg] = Dump::DOUBLE;

    } else if (strcmp(arg[iarg],"x") == 0) {
      pack_choice[iarg] = &DumpCustom::pack_x;
      vtype[iarg] = Dump::DOUBLE;
    } else if (strcmp(arg[iarg],"y") == 0) {
      pack_choice[iarg] = &DumpCustom::pack_y;
      vtype[iarg] = Dump::DOUBLE;
    } else if (strcmp(arg[iarg],"z") == 0) {
      pack_choice[iarg] = &DumpCustom::pack_z;
      vtype[iarg] = Dump::DOUBLE;
    } else if (strcmp(arg[iarg],"xs") == 0) {
      if (domain->triclinic) pack_choice[iarg] = &DumpCustom::pack_xs_triclinic;
      else pack_choice[iarg] = &DumpCustom::pack_xs;
      vtype[iarg] = Dump::DOUBLE;
    } else if (strcmp(arg[iarg],"ys") == 0) {
      if (domain->triclinic) pack_choice[iarg] = &DumpCustom::pack_ys_triclinic;
      else pack_choice[iarg] = &DumpCustom::pack_ys;
      vtype[iarg] = Dump::DOUBLE;
    } else if (strcmp(arg[iarg],"zs") == 0) {
      if (domain->triclinic) pack_choice[iarg] = &DumpCustom::pack_zs_triclinic;
      else pack_choice[iarg] = &DumpCustom::pack_zs;
      vtype[iarg] = Dump::DOUBLE;
    } else if (strcmp(arg[iarg],"xu") == 0) {
      if (domain->triclinic) pack_choice[iarg] = &DumpCustom::pack_xu_triclinic;
      else pack_choice[iarg] = &DumpCustom::pack_xu;
      vtype[iarg] = Dump::DOUBLE;
    } else if (strcmp(arg[iarg],"yu") == 0) {
      if (domain->triclinic) pack_choice[iarg] = &DumpCustom::pack_yu_triclinic;
      else pack_choice[iarg] = &DumpCustom::pack_yu;
      vtype[iarg] = Dump::DOUBLE;
    } else if (strcmp(arg[iarg],"zu") == 0) {
      if (domain->triclinic) pack_choice[iarg] = &DumpCustom::pack_zu_triclinic;
      else pack_choice[iarg] = &DumpCustom::pack_zu;
      vtype[iarg] = Dump::DOUBLE;
    } else if (strcmp(arg[iarg],"xsu") == 0) {
      if (domain->triclinic) pack_choice[iarg] = &DumpCustom::pack_xsu_triclinic;
      else pack_choice[iarg] = &DumpCustom::pack_xsu;
      vtype[iarg] = Dump::DOUBLE;
    } else if (strcmp(arg[iarg],"ysu") == 0) {
      if (domain->triclinic) pack_choice[iarg] = &DumpCustom::pack_ysu_triclinic;
      else pack_choice[iarg] = &DumpCustom::pack_ysu;
      vtype[iarg] = Dump::DOUBLE;
    } else if (strcmp(arg[iarg],"zsu") == 0) {
      if (domain->triclinic) pack_choice[iarg] = &DumpCustom::pack_zsu_triclinic;
      else pack_choice[iarg] = &DumpCustom::pack_zsu;
      vtype[iarg] = Dump::DOUBLE;
    } else if (strcmp(arg[iarg],"ix") == 0) {
      pack_choice[iarg] = &DumpCustom::pack_ix;
      vtype[iarg] = Dump::INT;
    } else if (strcmp(arg[iarg],"iy") == 0) {
      pack_choice[iarg] = &DumpCustom::pack_iy;
      vtype[iarg] = Dump::INT;
    } else if (strcmp(arg[iarg],"iz") == 0) {
      pack_choice[iarg] = &DumpCustom::pack_iz;
      vtype[iarg] = Dump::INT;

    } else if (strcmp(arg[iarg],"vx") == 0) {
      pack_choice[iarg] = &DumpCustom::pack_vx;
      vtype[iarg] = Dump::DOUBLE;
    } else if (strcmp(arg[iarg],"vy") == 0) {
      pack_choice[iarg] = &DumpCustom::pack_vy;
      vtype[iarg] = Dump::DOUBLE;
    } else if (strcmp(arg[iarg],"vz") == 0) {
      pack_choice[iarg] = &DumpCustom::pack_vz;
      vtype[iarg] = Dump::DOUBLE;
    } else if (strcmp(arg[iarg],"fx") == 0) {
      pack_choice[iarg] = &DumpCustom::pack_fx;
      vtype[iarg] = Dump::DOUBLE;
    } else if (strcmp(arg[iarg],"fy") == 0) {
      pack_choice[iarg] = &DumpCustom::pack_fy;
      vtype[iarg] = Dump::DOUBLE;
    } else if (strcmp(arg[iarg],"fz") == 0) {
      pack_choice[iarg] = &DumpCustom::pack_fz;
      vtype[iarg] = Dump::DOUBLE;

    } else if (strcmp(arg[iarg],"q") == 0) {
      if (!atom->q_flag)
        error->all(FLERR,"Dumping an atom property that isn't allocated");
      pack_choice[iarg] = &DumpCustom::pack_q;
      vtype[iarg] = Dump::DOUBLE;
    } else if (strcmp(arg[iarg],"mux") == 0) {
      if (!atom->mu_flag)
        error->all(FLERR,"Dumping an atom property that isn't allocated");
      pack_choice[iarg] = &DumpCustom::pack_mux;
      vtype[iarg] = Dump::DOUBLE;
    } else if (strcmp(arg[iarg],"muy") == 0) {
      if (!atom->mu_flag)
        error->all(FLERR,"Dumping an atom property that isn't allocated");
      pack_choice[iarg] = &DumpCustom::pack_muy;
      vtype[iarg] = Dump::DOUBLE;
    } else if (strcmp(arg[iarg],"muz") == 0) {
      if (!atom->mu_flag)
        error->all(FLERR,"Dumping an atom property that isn't allocated");
      pack_choice[iarg] = &DumpCustom::pack_muz;
      vtype[iarg] = Dump::DOUBLE;
    } else if (strcmp(arg[iarg],"mu") == 0) {
      if (!atom->mu_flag)
        error->all(FLERR,"Dumping an atom property that isn't allocated");
<<<<<<< HEAD
      pack_choice[iarg] = &DumpCustom::pack_mu;
      vtype[iarg] = Dump::DOUBLE;
=======
      pack_choice[i] = &DumpCustom::pack_mu;
      vtype[i] = DOUBLE;
    } else if (strcmp(arg[iarg],"bmux") == 0) {
      if (!atom->bmu_flag)
        error->all(FLERR,"Dumping an atom property that isn't allocated");
      pack_choice[i] = &DumpCustom::pack_bmux;
      vtype[i] = DOUBLE;
    } else if (strcmp(arg[iarg],"bmuy") == 0) {
      if (!atom->bmu_flag)
        error->all(FLERR,"Dumping an atom property that isn't allocated");
      pack_choice[i] = &DumpCustom::pack_bmuy;
      vtype[i] = DOUBLE;
    } else if (strcmp(arg[iarg],"bmuz") == 0) {
      if (!atom->bmu_flag)
        error->all(FLERR,"Dumping an atom property that isn't allocated");
      pack_choice[i] = &DumpCustom::pack_bmuz;
      vtype[i] = DOUBLE;
    } else if (strcmp(arg[iarg],"bmu") == 0) {
      if (!atom->bmu_flag)
        error->all(FLERR,"Dumping an atom property that isn't allocated");
      pack_choice[i] = &DumpCustom::pack_bmu;
      vtype[i] = DOUBLE;
>>>>>>> d469c734

    } else if (strcmp(arg[iarg],"radius") == 0) {
      if (!atom->radius_flag)
        error->all(FLERR,"Dumping an atom property that isn't allocated");
      pack_choice[iarg] = &DumpCustom::pack_radius;
      vtype[iarg] = Dump::DOUBLE;
    } else if (strcmp(arg[iarg],"diameter") == 0) {
      if (!atom->radius_flag)
        error->all(FLERR,"Dumping an atom property that isn't allocated");
      pack_choice[iarg] = &DumpCustom::pack_diameter;
      vtype[iarg] = Dump::DOUBLE;
    } else if (strcmp(arg[iarg],"omegax") == 0) {
      if (!atom->omega_flag)
        error->all(FLERR,"Dumping an atom property that isn't allocated");
      pack_choice[iarg] = &DumpCustom::pack_omegax;
      vtype[iarg] = Dump::DOUBLE;
    } else if (strcmp(arg[iarg],"omegay") == 0) {
      if (!atom->omega_flag)
        error->all(FLERR,"Dumping an atom property that isn't allocated");
      pack_choice[iarg] = &DumpCustom::pack_omegay;
      vtype[iarg] = Dump::DOUBLE;
    } else if (strcmp(arg[iarg],"omegaz") == 0) {
      if (!atom->omega_flag)
        error->all(FLERR,"Dumping an atom property that isn't allocated");
      pack_choice[iarg] = &DumpCustom::pack_omegaz;
      vtype[iarg] = Dump::DOUBLE;
    } else if (strcmp(arg[iarg],"angmomx") == 0) {
      if (!atom->angmom_flag)
        error->all(FLERR,"Dumping an atom property that isn't allocated");
      pack_choice[iarg] = &DumpCustom::pack_angmomx;
      vtype[iarg] = Dump::DOUBLE;
    } else if (strcmp(arg[iarg],"angmomy") == 0) {
      if (!atom->angmom_flag)
        error->all(FLERR,"Dumping an atom property that isn't allocated");
      pack_choice[iarg] = &DumpCustom::pack_angmomy;
      vtype[iarg] = Dump::DOUBLE;
    } else if (strcmp(arg[iarg],"angmomz") == 0) {
      if (!atom->angmom_flag)
        error->all(FLERR,"Dumping an atom property that isn't allocated");
      pack_choice[iarg] = &DumpCustom::pack_angmomz;
      vtype[iarg] = Dump::DOUBLE;
    } else if (strcmp(arg[iarg],"tqx") == 0) {
      if (!atom->torque_flag)
        error->all(FLERR,"Dumping an atom property that isn't allocated");
      pack_choice[iarg] = &DumpCustom::pack_tqx;
      vtype[iarg] = Dump::DOUBLE;
    } else if (strcmp(arg[iarg],"tqy") == 0) {
      if (!atom->torque_flag)
        error->all(FLERR,"Dumping an atom property that isn't allocated");
      pack_choice[iarg] = &DumpCustom::pack_tqy;
      vtype[iarg] = Dump::DOUBLE;
    } else if (strcmp(arg[iarg],"tqz") == 0) {
      if (!atom->torque_flag)
        error->all(FLERR,"Dumping an atom property that isn't allocated");
      pack_choice[iarg] = &DumpCustom::pack_tqz;
      vtype[iarg] = Dump::DOUBLE;

    // compute or fix or variable or custom vector/array

    } else {
      int n,flag,cols;
      ArgInfo argi(arg[iarg],ArgInfo::COMPUTE|ArgInfo::FIX|ArgInfo::VARIABLE
                   |ArgInfo::DNAME|ArgInfo::INAME);
      argindex[iarg] = argi.get_index1();
      auto name = argi.get_name();

      switch (argi.get_type()) {

      case ArgInfo::UNKNOWN:
        error->all(FLERR,"Invalid attribute in dump custom command");
        break;

      // compute value = c_ID
      // if no trailing [], then arg is set to 0, else arg is int between []

      case ArgInfo::COMPUTE:
        pack_choice[iarg] = &DumpCustom::pack_compute;
        vtype[iarg] = Dump::DOUBLE;

        n = modify->find_compute(name);
        if (n < 0) error->all(FLERR,"Could not find dump custom compute ID: {}",name);
        if (modify->compute[n]->peratom_flag == 0)
          error->all(FLERR,"Dump custom compute {} does not compute per-atom info",name);
        if (argi.get_dim() == 0 && modify->compute[n]->size_peratom_cols > 0)
          error->all(FLERR,"Dump custom compute {} does not calculate per-atom vector",name);
        if (argi.get_dim() > 0 && modify->compute[n]->size_peratom_cols == 0)
          error->all(FLERR,"Dump custom compute {} does not calculate per-atom array",name);
        if (argi.get_dim() > 0 &&
            argi.get_index1() > modify->compute[n]->size_peratom_cols)
          error->all(FLERR,"Dump custom compute {} vector is accessed out-of-range",name);

        field2index[iarg] = add_compute(name);
        break;

      // fix value = f_ID
      // if no trailing [], then arg is set to 0, else arg is between []

      case ArgInfo::FIX:
        pack_choice[iarg] = &DumpCustom::pack_fix;
        vtype[iarg] = Dump::DOUBLE;

        n = modify->find_fix(name);
        if (n < 0) error->all(FLERR,"Could not find dump custom fix ID: {}",name);
        if (modify->fix[n]->peratom_flag == 0)
          error->all(FLERR,"Dump custom fix {} does not compute per-atom info",name);
        if (argi.get_dim() == 0 && modify->fix[n]->size_peratom_cols > 0)
          error->all(FLERR,"Dump custom fix {} does not compute per-atom vector",name);
        if (argi.get_dim() > 0 && modify->fix[n]->size_peratom_cols == 0)
          error->all(FLERR,"Dump custom fix {} does not compute per-atom array",name);
        if (argi.get_dim() > 0 &&
            argi.get_index1() > modify->fix[n]->size_peratom_cols)
          error->all(FLERR,"Dump custom fix {} vector is accessed out-of-range",name);

        field2index[iarg] = add_fix(name);
        break;

      // variable value = v_name

      case ArgInfo::VARIABLE:
        pack_choice[iarg] = &DumpCustom::pack_variable;
        vtype[iarg] = Dump::DOUBLE;

        n = input->variable->find(name);
        if (n < 0) error->all(FLERR,"Could not find dump custom variable name {}",name);
        if (input->variable->atomstyle(n) == 0)
          error->all(FLERR,"Dump custom variable {} is not atom-style variable",name);

        field2index[iarg] = add_variable(name);
        break;

      // custom per-atom floating point vector or array

      case ArgInfo::DNAME:
        pack_choice[iarg] = &DumpCustom::pack_custom;
        vtype[iarg] = Dump::DOUBLE;

        n = atom->find_custom(name,flag,cols);

        if (n < 0)
          error->all(FLERR,"Could not find custom per-atom property ID: {}", name);
        if (argindex[iarg] == 0) {
          if (!flag || cols)
            error->all(FLERR,"Property double vector for dump custom does not exist");
        } else {
          if (!flag || !cols)
            error->all(FLERR,"Property double array for dump custom does not exist");
          if (argindex[iarg] > atom->dcols[n])
            error->all(FLERR,"Dump custom property array is accessed out-of-range");
        }

        field2index[iarg] = add_custom(name,1);
        break;

      // custom per-atom integer vector or array

      case ArgInfo::INAME:
        pack_choice[iarg] = &DumpCustom::pack_custom;
        vtype[iarg] = Dump::INT;

        n = atom->find_custom(name,flag,cols);

        if (n < 0)
          error->all(FLERR,"Could not find custom per-atom property ID: {}", name);
        if (argindex[iarg] == 0) {
          if (flag || cols)
            error->all(FLERR,
                       "Property integer vector for dump custom does not exist");
        } else {
          if (flag || !cols)
            error->all(FLERR,
                       "Property integer array for dump custom does not exist");
          if (argindex[iarg] > atom->icols[n])
            error->all(FLERR,
                       "Dump custom property array is accessed out-of-range");
        }

        field2index[iarg] = add_custom(name,0);
        break;

      // no match

      default:
        return iarg;
      }
    }
  }

  return narg;
}

/* ----------------------------------------------------------------------
   add Compute to list of Compute objects used by dump
   return index of where this Compute is in list
   if already in list, do not add, just return index, else add to list
------------------------------------------------------------------------- */

int DumpCustom::add_compute(const char *id)
{
  int icompute;
  for (icompute = 0; icompute < ncompute; icompute++)
    if (strcmp(id,id_compute[icompute]) == 0) break;
  if (icompute < ncompute) return icompute;

  id_compute = (char **)
    memory->srealloc(id_compute,(ncompute+1)*sizeof(char *),"dump:id_compute");
  delete[] compute;
  compute = new Compute*[ncompute+1];

  id_compute[ncompute] = utils::strdup(id);
  ncompute++;
  return ncompute-1;
}

/* ----------------------------------------------------------------------
   add Fix to list of Fix objects used by dump
   return index of where this Fix is in list
   if already in list, do not add, just return index, else add to list
------------------------------------------------------------------------- */

int DumpCustom::add_fix(const char *id)
{
  int ifix;
  for (ifix = 0; ifix < nfix; ifix++)
    if (strcmp(id,id_fix[ifix]) == 0) break;
  if (ifix < nfix) return ifix;

  id_fix = (char **)
    memory->srealloc(id_fix,(nfix+1)*sizeof(char *),"dump:id_fix");
  delete[] fix;
  fix = new Fix*[nfix+1];

  id_fix[nfix] = utils::strdup(id);
  nfix++;
  return nfix-1;
}

/* ----------------------------------------------------------------------
   add Variable to list of Variables used by dump
   return index of where this Variable is in list
   if already in list, do not add, just return index, else add to list
------------------------------------------------------------------------- */

int DumpCustom::add_variable(const char *id)
{
  int ivariable;
  for (ivariable = 0; ivariable < nvariable; ivariable++)
    if (strcmp(id,id_variable[ivariable]) == 0) break;
  if (ivariable < nvariable) return ivariable;

  id_variable = (char **)
    memory->srealloc(id_variable,(nvariable+1)*sizeof(char *),
                     "dump:id_variable");
  delete[] variable;
  variable = new int[nvariable+1];
  delete[] vbuf;
  vbuf = new double*[nvariable+1];
  for (int i = 0; i <= nvariable; i++) vbuf[i] = nullptr;

  id_variable[nvariable] = utils::strdup(id);
  nvariable++;
  return nvariable-1;
}

/* ----------------------------------------------------------------------
   add custom atom property to list used by dump
   return index of where this property is in Atom class custom lists
   if already in list, do not add, just return index, else add to list
------------------------------------------------------------------------- */

int DumpCustom::add_custom(const char *id, int flag)
{
  int icustom;
  for (icustom = 0; icustom < ncustom; icustom++)
    if (strcmp(id,id_custom[icustom]) == 0) break;
  if (icustom < ncustom) return icustom;

  id_custom = (char **)
    memory->srealloc(id_custom,(ncustom+1)*sizeof(char *),"dump:id_custom");

  delete [] custom;
  custom = new int[ncustom+1];
  delete [] custom_flag;
  custom_flag = new int[ncustom+1];

  id_custom[ncustom] = utils::strdup(id);
  custom_flag[ncustom] = flag;
  ncustom++;

  return ncustom-1;
}

/* ---------------------------------------------------------------------- */

int DumpCustom::modify_param(int narg, char **arg)
{
  if (strcmp(arg[0],"region") == 0) {
    if (narg < 2) error->all(FLERR,"Illegal dump_modify command");
    if (strcmp(arg[1],"none") == 0) iregion = -1;
    else {
      iregion = domain->find_region(arg[1]);
      if (iregion == -1)
        error->all(FLERR,"Dump_modify region ID {} does not exist",arg[1]);
      delete[] idregion;
      idregion = utils::strdup(arg[1]);
    }
    return 2;
  }

  if (strcmp(arg[0],"format") == 0) {
    if (narg < 2) error->all(FLERR,"Illegal dump_modify command");

    if (strcmp(arg[1],"none") == 0) {
      // just clear format_column_user allocated by this dump child class
      for (int i = 0; i < nfield; i++) {
        delete[] format_column_user[i];
        format_column_user[i] = nullptr;
      }
      return 2;
    }

    if (narg < 3) error->all(FLERR,"Illegal dump_modify command");

    if (strcmp(arg[1],"int") == 0) {
      delete[] format_int_user;
      format_int_user = utils::strdup(arg[2]);
      delete[] format_bigint_user;
      int n = strlen(format_int_user) + 8;
      format_bigint_user = new char[n];
      // replace "d" in format_int_user with bigint format specifier
      // use of &str[1] removes leading '%' from BIGINT_FORMAT string
      char *ptr = strchr(format_int_user,'d');
      if (ptr == nullptr)
        error->all(FLERR,"Dump_modify int format does not contain d character");
      char str[8];
      sprintf(str,"%s",BIGINT_FORMAT);
      *ptr = '\0';
      sprintf(format_bigint_user,"%s%s%s",format_int_user,&str[1],ptr+1);
      *ptr = 'd';

    } else if (strcmp(arg[1],"float") == 0) {
      delete[] format_float_user;
      format_float_user = utils::strdup(arg[2]);

    } else {
      int i = utils::inumeric(FLERR,arg[1],false,lmp) - 1;
      if (i < 0 || i >= nfield)
        error->all(FLERR,"Illegal dump_modify command");
      if (format_column_user[i]) delete[] format_column_user[i];
      format_column_user[i] = utils::strdup(arg[2]);
    }
    return 3;
  }

  if (strcmp(arg[0],"element") == 0) {
    if (narg < ntypes+1)
      error->all(FLERR,"Number of dump_modify element names does not match number of atom types");

    for (int i = 1; i <= ntypes; i++) delete[] typenames[i];
    delete[] typenames;
    typenames = new char*[ntypes+1];
    for (int itype = 1; itype <= ntypes; itype++) {
      typenames[itype] = utils::strdup(arg[itype]);
    }
    return ntypes+1;
  }

  if (strcmp(arg[0],"refresh") == 0) {
    if (narg < 2) error->all(FLERR,"Illegal dump_modify command");
    ArgInfo argi(arg[1],ArgInfo::COMPUTE);
    if ((argi.get_type() != ArgInfo::COMPUTE) || (argi.get_dim() != 0))
      error->all(FLERR,"Illegal dump_modify command");
    if (refreshflag) error->all(FLERR,"Dump_modify can only have one refresh");

    refreshflag = 1;
    refresh = argi.copy_name();
    return 2;
  }

  if (strcmp(arg[0],"thresh") == 0) {
    if (narg < 2) error->all(FLERR,"Illegal dump_modify command");
    if (strcmp(arg[1],"none") == 0) {
      if (nthresh) {
        memory->destroy(thresh_array);
        memory->destroy(thresh_op);
        memory->destroy(thresh_value);
        thresh_array = nullptr;
        thresh_op = nullptr;
        thresh_value = nullptr;
        thresh_last = nullptr;
        for (int i = 0; i < nthreshlast; i++) {
          modify->delete_fix(thresh_fixID[i]);
          delete[] thresh_fixID[i];
        }
        thresh_fix = nullptr;
        thresh_fixID = nullptr;
        thresh_first = nullptr;
      }
      nthresh = nthreshlast = 0;
      return 2;
    }

    if (narg < 4) error->all(FLERR,"Illegal dump_modify command");

    // grow threshold arrays

    memory->grow(thresh_array,nthresh+1,"dump:thresh_array");
    memory->grow(thresh_op,(nthresh+1),"dump:thresh_op");
    memory->grow(thresh_value,(nthresh+1),"dump:thresh_value");
    memory->grow(thresh_last,(nthresh+1),"dump:thresh_last");

    // set attribute type of threshold
    // customize by adding to if statement

    if (strcmp(arg[1],"id") == 0) thresh_array[nthresh] = ID;
    else if (strcmp(arg[1],"mol") == 0) thresh_array[nthresh] = MOL;
    else if (strcmp(arg[1],"proc") == 0) thresh_array[nthresh] = PROC;
    else if (strcmp(arg[1],"procp1") == 0) thresh_array[nthresh] = PROCP1;
    else if (strcmp(arg[1],"type") == 0) thresh_array[nthresh] = TYPE;
    else if (strcmp(arg[1],"mass") == 0) thresh_array[nthresh] = MASS;

    else if (strcmp(arg[1],"x") == 0) thresh_array[nthresh] = X;
    else if (strcmp(arg[1],"y") == 0) thresh_array[nthresh] = Y;
    else if (strcmp(arg[1],"z") == 0) thresh_array[nthresh] = Z;

    else if (strcmp(arg[1],"xs") == 0 && domain->triclinic == 0)
      thresh_array[nthresh] = XS;
    else if (strcmp(arg[1],"xs") == 0 && domain->triclinic == 1)
      thresh_array[nthresh] = XSTRI;
    else if (strcmp(arg[1],"ys") == 0 && domain->triclinic == 0)
      thresh_array[nthresh] = YS;
    else if (strcmp(arg[1],"ys") == 0 && domain->triclinic == 1)
      thresh_array[nthresh] = YSTRI;
    else if (strcmp(arg[1],"zs") == 0 && domain->triclinic == 0)
      thresh_array[nthresh] = ZS;
    else if (strcmp(arg[1],"zs") == 0 && domain->triclinic == 1)
      thresh_array[nthresh] = ZSTRI;

    else if (strcmp(arg[1],"xu") == 0 && domain->triclinic == 0)
      thresh_array[nthresh] = XU;
    else if (strcmp(arg[1],"xu") == 0 && domain->triclinic == 1)
      thresh_array[nthresh] = XUTRI;
    else if (strcmp(arg[1],"yu") == 0 && domain->triclinic == 0)
      thresh_array[nthresh] = YU;
    else if (strcmp(arg[1],"yu") == 0 && domain->triclinic == 1)
      thresh_array[nthresh] = YUTRI;
    else if (strcmp(arg[1],"zu") == 0 && domain->triclinic == 0)
      thresh_array[nthresh] = ZU;
    else if (strcmp(arg[1],"zu") == 0 && domain->triclinic == 1)
      thresh_array[nthresh] = ZUTRI;

    else if (strcmp(arg[1],"xsu") == 0 && domain->triclinic == 0)
      thresh_array[nthresh] = XSU;
    else if (strcmp(arg[1],"xsu") == 0 && domain->triclinic == 1)
      thresh_array[nthresh] = XSUTRI;
    else if (strcmp(arg[1],"ysu") == 0 && domain->triclinic == 0)
      thresh_array[nthresh] = YSU;
    else if (strcmp(arg[1],"ysu") == 0 && domain->triclinic == 1)
      thresh_array[nthresh] = YSUTRI;
    else if (strcmp(arg[1],"zsu") == 0 && domain->triclinic == 0)
      thresh_array[nthresh] = ZSU;
    else if (strcmp(arg[1],"zsu") == 0 && domain->triclinic == 1)
      thresh_array[nthresh] = ZSUTRI;

    else if (strcmp(arg[1],"ix") == 0) thresh_array[nthresh] = IX;
    else if (strcmp(arg[1],"iy") == 0) thresh_array[nthresh] = IY;
    else if (strcmp(arg[1],"iz") == 0) thresh_array[nthresh] = IZ;
    else if (strcmp(arg[1],"vx") == 0) thresh_array[nthresh] = VX;
    else if (strcmp(arg[1],"vy") == 0) thresh_array[nthresh] = VY;
    else if (strcmp(arg[1],"vz") == 0) thresh_array[nthresh] = VZ;
    else if (strcmp(arg[1],"fx") == 0) thresh_array[nthresh] = FX;
    else if (strcmp(arg[1],"fy") == 0) thresh_array[nthresh] = FY;
    else if (strcmp(arg[1],"fz") == 0) thresh_array[nthresh] = FZ;

    else if (strcmp(arg[1],"q") == 0) thresh_array[nthresh] = Q;
    else if (strcmp(arg[1],"mux") == 0) thresh_array[nthresh] = MUX;
    else if (strcmp(arg[1],"muy") == 0) thresh_array[nthresh] = MUY;
    else if (strcmp(arg[1],"muz") == 0) thresh_array[nthresh] = MUZ;
    else if (strcmp(arg[1],"mu") == 0) thresh_array[nthresh] = MU;
    else if (strcmp(arg[1],"bmux") == 0) thresh_array[nthresh] = BMUX;
    else if (strcmp(arg[1],"bmuy") == 0) thresh_array[nthresh] = BMUY;
    else if (strcmp(arg[1],"bmuz") == 0) thresh_array[nthresh] = BMUZ;
    else if (strcmp(arg[1],"bmu") == 0) thresh_array[nthresh] = BMU;

    else if (strcmp(arg[1],"radius") == 0) thresh_array[nthresh] = RADIUS;
    else if (strcmp(arg[1],"diameter") == 0) thresh_array[nthresh] = DIAMETER;
    else if (strcmp(arg[1],"omegax") == 0) thresh_array[nthresh] = OMEGAX;
    else if (strcmp(arg[1],"omegay") == 0) thresh_array[nthresh] = OMEGAY;
    else if (strcmp(arg[1],"omegaz") == 0) thresh_array[nthresh] = OMEGAZ;
    else if (strcmp(arg[1],"angmomx") == 0) thresh_array[nthresh] = ANGMOMX;
    else if (strcmp(arg[1],"angmomy") == 0) thresh_array[nthresh] = ANGMOMY;
    else if (strcmp(arg[1],"angmomz") == 0) thresh_array[nthresh] = ANGMOMZ;
    else if (strcmp(arg[1],"tqx") == 0) thresh_array[nthresh] = TQX;
    else if (strcmp(arg[1],"tqy") == 0) thresh_array[nthresh] = TQY;
    else if (strcmp(arg[1],"tqz") == 0) thresh_array[nthresh] = TQZ;

    // compute or fix or variable or custom vector/array
    // must grow field2index and argindex arrays, since access is beyond nfield

    else {
      memory->grow(field2index,nfield+nthresh+1,"dump:field2index");
      memory->grow(argindex,nfield+nthresh+1,"dump:argindex");

      int n,flag,cols;
      ArgInfo argi(arg[1],ArgInfo::COMPUTE|ArgInfo::FIX|ArgInfo::VARIABLE
                   |ArgInfo::DNAME|ArgInfo::INAME);
      argindex[nfield+nthresh] = argi.get_index1();
      auto name = argi.get_name();

      switch (argi.get_type()) {

      case ArgInfo::UNKNOWN:
        error->all(FLERR,"Invalid attribute in dump modify command");
        break;

      // compute value = c_ID
      // if no trailing [], then arg is set to 0, else arg is between []

      case ArgInfo::COMPUTE:
        thresh_array[nthresh] = COMPUTE;
        n = modify->find_compute(name);
        if (n < 0) error->all(FLERR,"Could not find dump modify compute ID: {}",name);

        if (modify->compute[n]->peratom_flag == 0)
          error->all(FLERR,"Dump modify compute ID {} does not compute per-atom info",name);
        if (argi.get_dim() == 0 && modify->compute[n]->size_peratom_cols > 0)
          error->all(FLERR,"Dump modify compute ID {} does not compute per-atom vector",name);
        if (argi.get_index1() > 0 && modify->compute[n]->size_peratom_cols == 0)
          error->all(FLERR,"Dump modify compute ID {} does not compute per-atom array",name);
        if (argi.get_index1() > 0 &&
            argi.get_index1() > modify->compute[n]->size_peratom_cols)
          error->all(FLERR,"Dump modify compute ID {} vector is not large enough",name);

        field2index[nfield+nthresh] = add_compute(name);
        break;

      // fix value = f_ID
      // if no trailing [], then arg is set to 0, else arg is between []

      case ArgInfo::FIX:
        thresh_array[nthresh] = FIX;
        n = modify->find_fix(name);
        if (n < 0) error->all(FLERR,"Could not find dump modify fix ID: {}",name);

        if (modify->fix[n]->peratom_flag == 0)
          error->all(FLERR,"Dump modify fix ID {} does not compute per-atom info",name);
        if (argi.get_dim() == 0 && modify->fix[n]->size_peratom_cols > 0)
          error->all(FLERR,"Dump modify fix ID {} does not compute per-atom vector",name);
        if (argi.get_index1() > 0 && modify->fix[n]->size_peratom_cols == 0)
          error->all(FLERR,"Dump modify fix ID {} does not compute per-atom array",name);
        if (argi.get_index1() > 0 && argi.get_index1() > modify->fix[n]->size_peratom_cols)
          error->all(FLERR,"Dump modify fix ID {} vector is not large enough",name);

        field2index[nfield+nthresh] = add_fix(name);
        break;

      // variable value = v_ID

      case ArgInfo::VARIABLE:
        thresh_array[nthresh] = VARIABLE;
        n = input->variable->find(name);
        if (n < 0) error->all(FLERR,"Could not find dump modify variable name: {}",name);
        if (input->variable->atomstyle(n) == 0)
          error->all(FLERR,"Dump modify variable {} is not atom-style variable",name);

        field2index[nfield+nthresh] = add_variable(name);
        break;

      // custom per atom floating point vector or array

      case ArgInfo::DNAME:
        n = atom->find_custom(name,flag,cols);

        if (n < 0)
          error->all(FLERR,"Could not find custom per-atom property ID: {}", name);
        if (argindex[nfield+nthresh] == 0) {
          if (flag || cols)
            error->all(FLERR,
                       "Property double vector for dump custom does not exist");
          thresh_array[nthresh] = DVEC;
        } else {
          if (flag || !cols)
            error->all(FLERR,
                       "Property double array for dump custom does not exist");
          if (argindex[nfield+nthresh] > atom->dcols[n])
            error->all(FLERR,
                       "Dump custom property array is accessed out-of-range");
          thresh_array[nthresh] = DARRAY;
        }

        field2index[nfield+nthresh] = add_custom(name,0);
        break;

      // custom per atom integer vector or array

      case ArgInfo::INAME:
        n = atom->find_custom(name,flag,cols);

        if (n < 0)
          error->all(FLERR,"Could not find custom per-atom property ID: {}", name);
        if (argindex[nfield+nthresh] == 0) {
          if (flag || cols)
            error->all(FLERR,
                       "Property integer vector for dump custom does not exist");
          thresh_array[nthresh] = IVEC;
        } else {
          if (flag || !cols)
            error->all(FLERR,
                       "Property integer array for dump custom does not exist");
          if (argindex[nfield+nthresh] > atom->icols[n])
            error->all(FLERR,
                       "Dump custom property array is accessed out-of-range");
          thresh_array[nthresh] = IARRAY;
        }

        field2index[nfield+nthresh] = add_custom(name,0);
        break;

      // no match

      default:
        error->all(FLERR,"Invalid dump_modify thresh attribute: {}",name);
        break;
      }
    }

    // set operation type of threshold

    if (strcmp(arg[2],"<") == 0) thresh_op[nthresh] = LT;
    else if (strcmp(arg[2],"<=") == 0) thresh_op[nthresh] = LE;
    else if (strcmp(arg[2],">") == 0) thresh_op[nthresh] = GT;
    else if (strcmp(arg[2],">=") == 0) thresh_op[nthresh] = GE;
    else if (strcmp(arg[2],"==") == 0) thresh_op[nthresh] = EQ;
    else if (strcmp(arg[2],"!=") == 0) thresh_op[nthresh] = NEQ;
    else if (strcmp(arg[2],"|^") == 0) thresh_op[nthresh] = XOR;
    else error->all(FLERR,"Invalid dump_modify thresh operator");

    // set threshold value as number or special LAST keyword
    // create FixStore to hold LAST values, should work with restart
    // id = dump-ID + nthreshlast + DUMP_STORE, fix group = dump group

    if (strcmp(arg[3],"LAST") != 0) {
      thresh_value[nthresh] = utils::numeric(FLERR,arg[3],false,lmp);
      thresh_last[nthresh] = -1;
    } else {
      thresh_fix = (FixStore **)
        memory->srealloc(thresh_fix,(nthreshlast+1)*sizeof(FixStore *),"dump:thresh_fix");
      thresh_fixID = (char **)
        memory->srealloc(thresh_fixID,(nthreshlast+1)*sizeof(char *),"dump:thresh_fixID");
      memory->grow(thresh_first,(nthreshlast+1),"dump:thresh_first");

      std::string threshid = fmt::format("{}{}_DUMP_STORE",id,nthreshlast);
      thresh_fixID[nthreshlast] = utils::strdup(threshid);
      threshid += fmt::format(" {} STORE peratom 1 1", group->names[igroup]);
      thresh_fix[nthreshlast] = (FixStore *) modify->add_fix(threshid);

      thresh_last[nthreshlast] = nthreshlast;
      thresh_first[nthreshlast] = 1;
      nthreshlast++;
    }

    nthresh++;
    return 4;
  }

  return 0;
}

/* ----------------------------------------------------------------------
   return # of bytes of allocated memory in buf, choose, variable arrays
------------------------------------------------------------------------- */

double DumpCustom::memory_usage()
{
  double bytes = Dump::memory_usage();
  bytes += memory->usage(choose,maxlocal);
  bytes += memory->usage(dchoose,maxlocal);
  bytes += memory->usage(clist,maxlocal);
  bytes += memory->usage(vbuf,nvariable,maxlocal);
  return bytes;
}

/* ----------------------------------------------------------------------
   extraction of Compute, Fix, Variable results
------------------------------------------------------------------------- */

void DumpCustom::pack_compute(int n)
{
  double *vector = compute[field2index[n]]->vector_atom;
  double **array = compute[field2index[n]]->array_atom;
  int index = argindex[n];

  if (index == 0) {
    for (int i = 0; i < nchoose; i++) {
      buf[n] = vector[clist[i]];
      n += size_one;
    }
  } else {
    index--;
    for (int i = 0; i < nchoose; i++) {
      buf[n] = array[clist[i]][index];
      n += size_one;
    }
  }
}

/* ---------------------------------------------------------------------- */

void DumpCustom::pack_fix(int n)
{
  double *vector = fix[field2index[n]]->vector_atom;
  double **array = fix[field2index[n]]->array_atom;
  int index = argindex[n];

  if (index == 0) {
    for (int i = 0; i < nchoose; i++) {
      buf[n] = vector[clist[i]];
      n += size_one;
    }
  } else {
    index--;
    for (int i = 0; i < nchoose; i++) {
      buf[n] = array[clist[i]][index];
      n += size_one;
    }
  }
}

/* ---------------------------------------------------------------------- */

void DumpCustom::pack_variable(int n)
{
  double *vector = vbuf[field2index[n]];

  for (int i = 0; i < nchoose; i++) {
    buf[n] = vector[clist[i]];
    n += size_one;
  }
}

/* ---------------------------------------------------------------------- */

void DumpCustom::pack_custom(int n)
{
  int flag = custom_flag[field2index[n]];
  int iwhich = custom[field2index[n]];
  int index = argindex[n];

  if (flag == IVEC) {
    int *ivector = atom->ivector[iwhich];
    for (int i = 0; i < nchoose; i++) {
      buf[n] = ivector[clist[i]];
      n += size_one;
    }
  } else if (flag == DVEC) {
    double *dvector = atom->dvector[iwhich];
    for (int i = 0; i < nchoose; i++) {
      buf[n] = dvector[clist[i]];
      n += size_one;
    }
  } else if (flag == IARRAY) {
    index--;
    int **iarray = atom->iarray[iwhich];
    for (int i = 0; i < nchoose; i++) {
      buf[n] = iarray[clist[i]][index];
      n += size_one;
    }
  } else if (flag == DARRAY) {
    index--;
    double **darray = atom->darray[iwhich];
    for (int i = 0; i < nchoose; i++) {
      buf[n] = darray[clist[i]][index];
      n += size_one;
    }
  }
}

/* ----------------------------------------------------------------------
   one method for every attribute dump custom can output
   the atom property is packed into buf starting at n with stride size_one
   customize a new attribute by adding a method
------------------------------------------------------------------------- */

void DumpCustom::pack_id(int n)
{
  tagint *tag = atom->tag;

  for (int i = 0; i < nchoose; i++) {
    buf[n] = tag[clist[i]];
    n += size_one;
  }
}

/* ---------------------------------------------------------------------- */

void DumpCustom::pack_molecule(int n)
{
  tagint *molecule = atom->molecule;

  for (int i = 0; i < nchoose; i++) {
    buf[n] = molecule[clist[i]];
    n += size_one;
  }
}

/* ---------------------------------------------------------------------- */

void DumpCustom::pack_proc(int n)
{
  for (int i = 0; i < nchoose; i++) {
    buf[n] = me;
    n += size_one;
  }
}

/* ---------------------------------------------------------------------- */

void DumpCustom::pack_procp1(int n)
{
  for (int i = 0; i < nchoose; i++) {
    buf[n] = me+1;
    n += size_one;
  }
}

/* ---------------------------------------------------------------------- */

void DumpCustom::pack_type(int n)
{
  int *type = atom->type;

  for (int i = 0; i < nchoose; i++) {
    buf[n] = type[clist[i]];
    n += size_one;
  }
}

/* ---------------------------------------------------------------------- */

void DumpCustom::pack_mass(int n)
{
  int *type = atom->type;
  double *mass = atom->mass;
  double *rmass = atom->rmass;

  if (rmass) {
    for (int i = 0; i < nchoose; i++) {
      buf[n] = rmass[clist[i]];
      n += size_one;
    }
  } else {
    for (int i = 0; i < nchoose; i++) {
      buf[n] = mass[type[clist[i]]];
      n += size_one;
    }
  }
}

/* ---------------------------------------------------------------------- */

void DumpCustom::pack_x(int n)
{
  double **x = atom->x;

  for (int i = 0; i < nchoose; i++) {
    buf[n] = x[clist[i]][0];
    n += size_one;
  }
}

/* ---------------------------------------------------------------------- */

void DumpCustom::pack_y(int n)
{
  double **x = atom->x;

  for (int i = 0; i < nchoose; i++) {
    buf[n] = x[clist[i]][1];
    n += size_one;
  }
}

/* ---------------------------------------------------------------------- */

void DumpCustom::pack_z(int n)
{
  double **x = atom->x;

  for (int i = 0; i < nchoose; i++) {
    buf[n] = x[clist[i]][2];
    n += size_one;
  }
}

/* ---------------------------------------------------------------------- */

void DumpCustom::pack_xs(int n)
{
  double **x = atom->x;

  double boxxlo = domain->boxlo[0];
  double invxprd = 1.0/domain->xprd;

  for (int i = 0; i < nchoose; i++) {
    buf[n] = (x[clist[i]][0] - boxxlo) * invxprd;
    n += size_one;
  }
}

/* ---------------------------------------------------------------------- */

void DumpCustom::pack_ys(int n)
{
  double **x = atom->x;

  double boxylo = domain->boxlo[1];
  double invyprd = 1.0/domain->yprd;

  for (int i = 0; i < nchoose; i++) {
    buf[n] = (x[clist[i]][1] - boxylo) * invyprd;
    n += size_one;
  }
}

/* ---------------------------------------------------------------------- */

void DumpCustom::pack_zs(int n)
{
  double **x = atom->x;

  double boxzlo = domain->boxlo[2];
  double invzprd = 1.0/domain->zprd;

  for (int i = 0; i < nchoose; i++) {
    buf[n] = (x[clist[i]][2] - boxzlo) * invzprd;
    n += size_one;
  }
}

/* ---------------------------------------------------------------------- */

void DumpCustom::pack_xs_triclinic(int n)
{
  int j;
  double **x = atom->x;

  double *boxlo = domain->boxlo;
  double *h_inv = domain->h_inv;

  for (int i = 0; i < nchoose; i++) {
    j = clist[i];
    buf[n] = h_inv[0]*(x[j][0]-boxlo[0]) + h_inv[5]*(x[j][1]-boxlo[1]) +
      h_inv[4]*(x[j][2]-boxlo[2]);
    n += size_one;
  }
}

/* ---------------------------------------------------------------------- */

void DumpCustom::pack_ys_triclinic(int n)
{
  int j;
  double **x = atom->x;

  double *boxlo = domain->boxlo;
  double *h_inv = domain->h_inv;

  for (int i = 0; i < nchoose; i++) {
    j = clist[i];
    buf[n] = h_inv[1]*(x[j][1]-boxlo[1]) + h_inv[3]*(x[j][2]-boxlo[2]);
    n += size_one;
  }
}

/* ---------------------------------------------------------------------- */

void DumpCustom::pack_zs_triclinic(int n)
{
  double **x = atom->x;

  double *boxlo = domain->boxlo;
  double *h_inv = domain->h_inv;

  for (int i = 0; i < nchoose; i++) {
    buf[n] = h_inv[2]*(x[clist[i]][2]-boxlo[2]);
    n += size_one;
  }
}

/* ---------------------------------------------------------------------- */

void DumpCustom::pack_xu(int n)
{
  int j;
  double **x = atom->x;
  imageint *image = atom->image;

  double xprd = domain->xprd;

  for (int i = 0; i < nchoose; i++) {
    j = clist[i];
    buf[n] = x[j][0] + ((image[j] & IMGMASK) - IMGMAX) * xprd;
    n += size_one;
  }
}

/* ---------------------------------------------------------------------- */

void DumpCustom::pack_yu(int n)
{
  int j;
  double **x = atom->x;
  imageint *image = atom->image;

  double yprd = domain->yprd;

  for (int i = 0; i < nchoose; i++) {
    j = clist[i];
    buf[n] = x[j][1] + ((image[j] >> IMGBITS & IMGMASK) - IMGMAX) * yprd;
    n += size_one;
  }
}

/* ---------------------------------------------------------------------- */

void DumpCustom::pack_zu(int n)
{
  int j;
  double **x = atom->x;
  imageint *image = atom->image;

  double zprd = domain->zprd;

  for (int i = 0; i < nchoose; i++) {
    j = clist[i];
    buf[n] = x[j][2] + ((image[j] >> IMG2BITS) - IMGMAX) * zprd;
    n += size_one;
  }
}

/* ---------------------------------------------------------------------- */

void DumpCustom::pack_xu_triclinic(int n)
{
  int j;
  double **x = atom->x;
  imageint *image = atom->image;

  double *h = domain->h;
  int xbox,ybox,zbox;

  for (int i = 0; i < nchoose; i++) {
    j = clist[i];
    xbox = (image[j] & IMGMASK) - IMGMAX;
    ybox = (image[j] >> IMGBITS & IMGMASK) - IMGMAX;
    zbox = (image[j] >> IMG2BITS) - IMGMAX;
    buf[n] = x[j][0] + h[0]*xbox + h[5]*ybox + h[4]*zbox;
    n += size_one;
  }
}

/* ---------------------------------------------------------------------- */

void DumpCustom::pack_yu_triclinic(int n)
{
  int j;
  double **x = atom->x;
  imageint *image = atom->image;

  double *h = domain->h;
  int ybox,zbox;

  for (int i = 0; i < nchoose; i++) {
    j = clist[i];
    ybox = (image[j] >> IMGBITS & IMGMASK) - IMGMAX;
    zbox = (image[j] >> IMG2BITS) - IMGMAX;
    buf[n] = x[j][1] + h[1]*ybox + h[3]*zbox;
    n += size_one;
  }
}

/* ---------------------------------------------------------------------- */

void DumpCustom::pack_zu_triclinic(int n)
{
  int j;
  double **x = atom->x;
  imageint *image = atom->image;

  double *h = domain->h;
  int zbox;

  for (int i = 0; i < nchoose; i++) {
    j = clist[i];
    zbox = (image[j] >> IMG2BITS) - IMGMAX;
    buf[n] = x[j][2] + h[2]*zbox;
    n += size_one;
  }
}

/* ---------------------------------------------------------------------- */

void DumpCustom::pack_xsu(int n)
{
  int j;
  double **x = atom->x;
  imageint *image = atom->image;

  double boxxlo = domain->boxlo[0];
  double invxprd = 1.0/domain->xprd;

  for (int i = 0; i < nchoose; i++) {
    j = clist[i];
    buf[n] = (x[j][0] - boxxlo) * invxprd + (image[j] & IMGMASK) - IMGMAX;
    n += size_one;
  }
}

/* ---------------------------------------------------------------------- */

void DumpCustom::pack_ysu(int n)
{
  int j;
  double **x = atom->x;
  imageint *image = atom->image;

  double boxylo = domain->boxlo[1];
  double invyprd = 1.0/domain->yprd;

  for (int i = 0; i < nchoose; i++) {
    j = clist[i];
    buf[n] = (x[j][1] - boxylo) * invyprd + (image[j] >> IMGBITS & IMGMASK) - IMGMAX;
    n += size_one;
  }
}

/* ---------------------------------------------------------------------- */

void DumpCustom::pack_zsu(int n)
{
  int j;
  double **x = atom->x;
  imageint *image = atom->image;

  double boxzlo = domain->boxlo[2];
  double invzprd = 1.0/domain->zprd;

  for (int i = 0; i < nchoose; i++) {
    j = clist[i];
    buf[n] = (x[j][2] - boxzlo) * invzprd + (image[j] >> IMG2BITS) - IMGMAX;
    n += size_one;
  }
}

/* ---------------------------------------------------------------------- */

void DumpCustom::pack_xsu_triclinic(int n)
{
  int j;
  double **x = atom->x;
  imageint *image = atom->image;

  double *boxlo = domain->boxlo;
  double *h_inv = domain->h_inv;

  for (int i = 0; i < nchoose; i++) {
    j = clist[i];
    buf[n] = h_inv[0]*(x[j][0]-boxlo[0]) + h_inv[5]*(x[j][1]-boxlo[1]) +
      h_inv[4]*(x[j][2]-boxlo[2]) + (image[j] & IMGMASK) - IMGMAX;
    n += size_one;
  }
}

/* ---------------------------------------------------------------------- */

void DumpCustom::pack_ysu_triclinic(int n)
{
  int j;
  double **x = atom->x;
  imageint *image = atom->image;

  double *boxlo = domain->boxlo;
  double *h_inv = domain->h_inv;

  for (int i = 0; i < nchoose; i++) {
    j = clist[i];
    buf[n] = h_inv[1]*(x[j][1]-boxlo[1]) + h_inv[3]*(x[j][2]-boxlo[2]) +
      (image[j] >> IMGBITS & IMGMASK) - IMGMAX;
    n += size_one;
  }
}

/* ---------------------------------------------------------------------- */

void DumpCustom::pack_zsu_triclinic(int n)
{
  int j;
  double **x = atom->x;
  imageint *image = atom->image;

  double *boxlo = domain->boxlo;
  double *h_inv = domain->h_inv;

  for (int i = 0; i < nchoose; i++) {
    j = clist[i];
    buf[n] = h_inv[2]*(x[j][2]-boxlo[2]) + (image[j] >> IMG2BITS) - IMGMAX;
    n += size_one;
  }
}

/* ---------------------------------------------------------------------- */

void DumpCustom::pack_ix(int n)
{
  imageint *image = atom->image;

  for (int i = 0; i < nchoose; i++) {
    buf[n] = (image[clist[i]] & IMGMASK) - IMGMAX;
    n += size_one;
  }
}

/* ---------------------------------------------------------------------- */

void DumpCustom::pack_iy(int n)
{
  imageint *image = atom->image;

  for (int i = 0; i < nchoose; i++) {
    buf[n] = (image[clist[i]] >> IMGBITS & IMGMASK) - IMGMAX;
    n += size_one;
  }
}

/* ---------------------------------------------------------------------- */

void DumpCustom::pack_iz(int n)
{
  imageint *image = atom->image;

  for (int i = 0; i < nchoose; i++) {
    buf[n] = (image[clist[i]] >> IMG2BITS) - IMGMAX;
    n += size_one;
  }
}

/* ---------------------------------------------------------------------- */

void DumpCustom::pack_vx(int n)
{
  double **v = atom->v;

  for (int i = 0; i < nchoose; i++) {
    buf[n] = v[clist[i]][0];
    n += size_one;
  }
}

/* ---------------------------------------------------------------------- */

void DumpCustom::pack_vy(int n)
{
  double **v = atom->v;

  for (int i = 0; i < nchoose; i++) {
    buf[n] = v[clist[i]][1];
    n += size_one;
  }
}

/* ---------------------------------------------------------------------- */

void DumpCustom::pack_vz(int n)
{
  double **v = atom->v;

  for (int i = 0; i < nchoose; i++) {
    buf[n] = v[clist[i]][2];
    n += size_one;
  }
}

/* ---------------------------------------------------------------------- */

void DumpCustom::pack_fx(int n)
{
  double **f = atom->f;

  for (int i = 0; i < nchoose; i++) {
    buf[n] = f[clist[i]][0];
    n += size_one;
  }
}

/* ---------------------------------------------------------------------- */

void DumpCustom::pack_fy(int n)
{
  double **f = atom->f;

  for (int i = 0; i < nchoose; i++) {
    buf[n] = f[clist[i]][1];
    n += size_one;
  }
}

/* ---------------------------------------------------------------------- */

void DumpCustom::pack_fz(int n)
{
  double **f = atom->f;

  for (int i = 0; i < nchoose; i++) {
    buf[n] = f[clist[i]][2];
    n += size_one;
  }
}

/* ---------------------------------------------------------------------- */

void DumpCustom::pack_q(int n)
{
  double *q = atom->q;

  for (int i = 0; i < nchoose; i++) {
    buf[n] = q[clist[i]];
    n += size_one;
  }
}

/* ---------------------------------------------------------------------- */

void DumpCustom::pack_mux(int n)
{
  double **mu = atom->mu;

  for (int i = 0; i < nchoose; i++) {
    buf[n] = mu[clist[i]][0];
    n += size_one;
  }
}

/* ---------------------------------------------------------------------- */

void DumpCustom::pack_muy(int n)
{
  double **mu = atom->mu;

  for (int i = 0; i < nchoose; i++) {
    buf[n] = mu[clist[i]][1];
    n += size_one;
  }
}

/* ---------------------------------------------------------------------- */

void DumpCustom::pack_muz(int n)
{
  double **mu = atom->mu;

  for (int i = 0; i < nchoose; i++) {
    buf[n] = mu[clist[i]][2];
    n += size_one;
  }
}

/* ---------------------------------------------------------------------- */

void DumpCustom::pack_mu(int n)
{
  double **mu = atom->mu;

  for (int i = 0; i < nchoose; i++) {
    buf[n] = mu[clist[i]][3];
    n += size_one;
  }
}

/* ---------------------------------------------------------------------- */

void DumpCustom::pack_bmux(int n)
{
  double **bmu = atom->bmu;

  for (int i = 0; i < nchoose; i++) {
    buf[n] = bmu[clist[i]][0];
    n += size_one;
  }
}

/* ---------------------------------------------------------------------- */

void DumpCustom::pack_bmuy(int n)
{
  double **bmu = atom->bmu;

  for (int i = 0; i < nchoose; i++) {
    buf[n] = bmu[clist[i]][1];
    n += size_one;
  }
}

/* ---------------------------------------------------------------------- */

void DumpCustom::pack_bmuz(int n)
{
  double **bmu = atom->bmu;

  for (int i = 0; i < nchoose; i++) {
    buf[n] = bmu[clist[i]][2];
    n += size_one;
  }
}

/* ---------------------------------------------------------------------- */

void DumpCustom::pack_bmu(int n)
{
  double **bmu = atom->bmu;

  for (int i = 0; i < nchoose; i++) {
    buf[n] = bmu[clist[i]][3];
    n += size_one;
  }
}

/* ---------------------------------------------------------------------- */

void DumpCustom::pack_radius(int n)
{
  double *radius = atom->radius;

  for (int i = 0; i < nchoose; i++) {
    buf[n] = radius[clist[i]];
    n += size_one;
  }
}

/* ---------------------------------------------------------------------- */

void DumpCustom::pack_diameter(int n)
{
  double *radius = atom->radius;

  for (int i = 0; i < nchoose; i++) {
    buf[n] = 2.0*radius[clist[i]];
    n += size_one;
  }
}

/* ---------------------------------------------------------------------- */

void DumpCustom::pack_omegax(int n)
{
  double **omega = atom->omega;

  for (int i = 0; i < nchoose; i++) {
    buf[n] = omega[clist[i]][0];
    n += size_one;
  }
}

/* ---------------------------------------------------------------------- */

void DumpCustom::pack_omegay(int n)
{
  double **omega = atom->omega;

  for (int i = 0; i < nchoose; i++) {
    buf[n] = omega[clist[i]][1];
    n += size_one;
  }
}

/* ---------------------------------------------------------------------- */

void DumpCustom::pack_omegaz(int n)
{
  double **omega = atom->omega;

  for (int i = 0; i < nchoose; i++) {
    buf[n] = omega[clist[i]][2];
    n += size_one;
  }
}

/* ---------------------------------------------------------------------- */

void DumpCustom::pack_angmomx(int n)
{
  double **angmom = atom->angmom;

  for (int i = 0; i < nchoose; i++) {
    buf[n] = angmom[clist[i]][0];
    n += size_one;
  }
}

/* ---------------------------------------------------------------------- */

void DumpCustom::pack_angmomy(int n)
{
  double **angmom = atom->angmom;

  for (int i = 0; i < nchoose; i++) {
    buf[n] = angmom[clist[i]][1];
    n += size_one;
  }
}

/* ---------------------------------------------------------------------- */

void DumpCustom::pack_angmomz(int n)
{
  double **angmom = atom->angmom;

  for (int i = 0; i < nchoose; i++) {
    buf[n] = angmom[clist[i]][2];
    n += size_one;
  }
}

/* ---------------------------------------------------------------------- */

void DumpCustom::pack_tqx(int n)
{
  double **torque = atom->torque;

  for (int i = 0; i < nchoose; i++) {
    buf[n] = torque[clist[i]][0];
    n += size_one;
  }
}

/* ---------------------------------------------------------------------- */

void DumpCustom::pack_tqy(int n)
{
  double **torque = atom->torque;

  for (int i = 0; i < nchoose; i++) {
    buf[n] = torque[clist[i]][1];
    n += size_one;
  }
}

/* ---------------------------------------------------------------------- */

void DumpCustom::pack_tqz(int n)
{
  double **torque = atom->torque;

  for (int i = 0; i < nchoose; i++) {
    buf[n] = torque[clist[i]][2];
    n += size_one;
  }
}<|MERGE_RESOLUTION|>--- conflicted
+++ resolved
@@ -1413,12 +1413,8 @@
     } else if (strcmp(arg[iarg],"mu") == 0) {
       if (!atom->mu_flag)
         error->all(FLERR,"Dumping an atom property that isn't allocated");
-<<<<<<< HEAD
       pack_choice[iarg] = &DumpCustom::pack_mu;
       vtype[iarg] = Dump::DOUBLE;
-=======
-      pack_choice[i] = &DumpCustom::pack_mu;
-      vtype[i] = DOUBLE;
     } else if (strcmp(arg[iarg],"bmux") == 0) {
       if (!atom->bmu_flag)
         error->all(FLERR,"Dumping an atom property that isn't allocated");
@@ -1439,7 +1435,6 @@
         error->all(FLERR,"Dumping an atom property that isn't allocated");
       pack_choice[i] = &DumpCustom::pack_bmu;
       vtype[i] = DOUBLE;
->>>>>>> d469c734
 
     } else if (strcmp(arg[iarg],"radius") == 0) {
       if (!atom->radius_flag)
