// clang-format off
/* ----------------------------------------------------------------------
   LAMMPS - Large-scale Atomic/Molecular Massively Parallel Simulator
   https://www.lammps.org/, Sandia National Laboratories
   Steve Plimpton, sjplimp@sandia.gov

   Copyright (2003) Sandia Corporation.  Under the terms of Contract
   DE-AC04-94AL85000 with Sandia Corporation, the U.S. Government retains
   certain rights in this software.  This software is distributed under
   the GNU General Public License.

   See the README file in the top-level LAMMPS directory.
------------------------------------------------------------------------- */

#include "atom.h"
#include "atom_vec.h"
#include "style_atom.h"  // IWYU pragma: keep

#include "comm.h"
#include "compute.h"
#include "domain.h"
#include "error.h"
#include "fix.h"
#include "force.h"
#include "group.h"
#include "input.h"
#include "math_const.h"
#include "memory.h"
#include "modify.h"
#include "molecule.h"
#include "neighbor.h"
#include "update.h"
#include "variable.h"

#include "library.h"

#include <algorithm>
#include <cmath>
#include <cstring>

#ifdef LMP_INTEL
#include "neigh_request.h"
#endif

#ifdef LMP_GPU
#include "fix_gpu.h"
#endif

using namespace LAMMPS_NS;
using namespace MathConst;

#define DELTA 1
#define DELTA_PERATOM 64
#define EPSILON 1.0e-6

/* ---------------------------------------------------------------------- */

/** \class LAMMPS_NS::Atom
 *  \brief Class to provide access to atom data

\verbatim embed:rst
The Atom class provides access to atom style related global settings and
per-atom data that is stored with atoms and migrates with them from
sub-domain to sub-domain as atoms move around.  This includes topology
data, which is stored with either one specific atom or all atoms involved
depending on the settings of the :doc:`newton command <newton>`.

The actual per-atom data is allocated and managed by one of the various
classes derived from the AtomVec class as determined by
the :doc:`atom_style command <atom_style>`.  The pointers in the Atom class
are updated by the AtomVec class as needed.
\endverbatim
 */

/** Atom class constructor
 *
 * This resets and initialized all kinds of settings,
 * parameters, and pointer variables for per-atom arrays.
 * This also initializes the factory for creating
 * instances of classes derived from the AtomVec base
 * class, which correspond to the selected atom style.
 *
 * \param  lmp  pointer to the base LAMMPS class */

Atom::Atom(LAMMPS *lmp) : Pointers(lmp)
{
  natoms = 0;
  nlocal = nghost = nmax = 0;
  ntypes = 0;
  nellipsoids = nlines = ntris = nbodies = 0;
  nbondtypes = nangletypes = ndihedraltypes = nimpropertypes = 0;
  nbonds = nangles = ndihedrals = nimpropers = 0;

  firstgroupname = nullptr;
  sortfreq = 1000;
  nextsort = 0;
  userbinsize = 0.0;
  maxbin = maxnext = 0;
  binhead = nullptr;
  next = permute = nullptr;

  // data structure with info on per-atom vectors/arrays

<<<<<<< HEAD
  nperatom = maxperatom = 0;
  peratom = nullptr;
=======
  molecule = NULL;
  molindex = molatom = NULL;
  q = NULL;
  mu = NULL;
  bmu = NULL;
  omega = angmom = torque = NULL;
  radius = rmass = NULL;
  ellipsoid = line = tri = body = NULL;
>>>>>>> d469c734

  // --------------------------------------------------------------------
  // 1st customization section: customize by adding new per-atom variables

  tag = nullptr;
  type = mask = nullptr;
  image = nullptr;
  x = v = f = nullptr;

  // charged and dipolar particles

  q = nullptr;
  mu = nullptr;

  // finite-size particles

  omega = angmom = torque = nullptr;
  radius = rmass = nullptr;
  ellipsoid = line = tri = body = nullptr;

  // molecular systems

  molecule = nullptr;
  molindex = molatom = nullptr;

  bond_per_atom =  extra_bond_per_atom = 0;
  num_bond = nullptr;
  bond_type = nullptr;
  bond_atom = nullptr;

  angle_per_atom = extra_angle_per_atom = 0;
  num_angle = nullptr;
  angle_type = nullptr;
  angle_atom1 = angle_atom2 = angle_atom3 = nullptr;

  dihedral_per_atom = extra_dihedral_per_atom = 0;
  num_dihedral = nullptr;
  dihedral_type = nullptr;
  dihedral_atom1 = dihedral_atom2 = dihedral_atom3 = dihedral_atom4 = nullptr;

  improper_per_atom = extra_improper_per_atom = 0;
  num_improper = nullptr;
  improper_type = nullptr;
  improper_atom1 = improper_atom2 = improper_atom3 = improper_atom4 = nullptr;

  maxspecial = 1;
  nspecial = nullptr;
  special = nullptr;

  // PERI package

  vfrac = s0 = nullptr;
  x0 = nullptr;

  // SPIN package

  sp = fm = fm_long = nullptr;

  // EFF and AWPMD packages

  spin = nullptr;
  eradius = ervel = erforce = nullptr;
  ervelforce = nullptr;
  cs = csforce = vforce = nullptr;
  etag = nullptr;

<<<<<<< HEAD
  // CG-DNA package
=======
  molecule_flag = 0;
  q_flag = mu_flag = bmu_flag = 0;
  omega_flag = torque_flag = angmom_flag = 0;
  radius_flag = rmass_flag = 0;
  ellipsoid_flag = line_flag = tri_flag = body_flag = 0;
>>>>>>> d469c734

  id5p = nullptr;

  // DPD-REACT package

  uCond = uMech = uChem = uCG = uCGnew = nullptr;
  duChem = dpdTheta = nullptr;

  // MESO package

  cc = cc_flux = nullptr;
  edpd_temp = edpd_flux = edpd_cv = nullptr;

  // MESONT package

  length = nullptr;
  buckling = nullptr;
  bond_nt = nullptr;

  // MACHDYN package

  contact_radius = nullptr;
  smd_data_9 = nullptr;
  smd_stress = nullptr;
  eff_plastic_strain = nullptr;
  eff_plastic_strain_rate = nullptr;
  damage = nullptr;

  // SPH package

  rho = drho = esph = desph = cv = nullptr;
  vest = nullptr;

  // DIELECTRIC package

  area = ed = em = epsilon = curvature = q_unscaled = nullptr;

  // end of customization section
  // --------------------------------------------------------------------

  // user-defined molecules

  nmolecule = 0;
  molecules = nullptr;

  // custom atom arrays

  nivector = ndvector = niarray = ndarray = 0;
  ivector = nullptr;
  dvector = nullptr;
  iarray = nullptr;
  darray = nullptr;
  icols = dcols = nullptr;
  ivname = dvname = ianame = daname = nullptr;

  // initialize atom style and array existence flags

  set_atomflag_defaults();

  // initialize peratom data structure

  peratom_create();

  // ntype-length arrays

  mass = nullptr;
  mass_setflag = nullptr;

  // callback lists & extra restart info

  nextra_grow = nextra_restart = nextra_border = 0;
  extra_grow = extra_restart = extra_border = nullptr;
  nextra_grow_max = nextra_restart_max = nextra_border_max = 0;
  nextra_store = 0;
  extra = nullptr;

  // default atom ID and mapping values

  tag_enable = 1;
  map_style = map_user = MAP_NONE;
  map_tag_max = -1;
  map_maxarray = map_nhash = map_nbucket = -1;

  max_same = 0;
  sametag = nullptr;
  map_array = nullptr;
  map_bucket = nullptr;
  map_hash = nullptr;

  unique_tags = nullptr;

  atom_style = nullptr;
  avec = nullptr;

  avec_map = new AtomVecCreatorMap();

#define ATOM_CLASS
#define AtomStyle(key,Class) \
  (*avec_map)[#key] = &avec_creator<Class>;
#include "style_atom.h"
#undef AtomStyle
#undef ATOM_CLASS
}

/* ---------------------------------------------------------------------- */

Atom::~Atom()
{
  delete [] atom_style;
  delete avec;
  delete avec_map;

  delete [] firstgroupname;
  memory->destroy(binhead);
  memory->destroy(next);
  memory->destroy(permute);

  memory->destroy(tag);
  memory->destroy(type);
  memory->destroy(mask);
  memory->destroy(image);
  memory->destroy(x);
  memory->destroy(v);
  memory->destroy(f);

<<<<<<< HEAD
  // delete peratom data struct

  for (int i = 0; i < nperatom; i++)
    delete [] peratom[i].name;
  memory->sfree(peratom);
=======
  memory->destroy(molecule);
  memory->destroy(molindex);
  memory->destroy(molatom);

  memory->destroy(q);
  memory->destroy(mu);
  memory->destroy(bmu);
  memory->destroy(omega);
  memory->destroy(angmom);
  memory->destroy(torque);
  memory->destroy(radius);
  memory->destroy(rmass);
  memory->destroy(ellipsoid);
  memory->destroy(line);
  memory->destroy(tri);
  memory->destroy(body);

  memory->destroy(vfrac);
  memory->destroy(s0);
  memory->destroy(x0);

  memory->destroy(spin);
  memory->destroy(eradius);
  memory->destroy(ervel);
  memory->destroy(erforce);
  memory->destroy(ervelforce);
  memory->destroy(cs);
  memory->destroy(csforce);
  memory->destroy(vforce);
  memory->destroy(etag);

  memory->destroy(rho);
  memory->destroy(drho);
  memory->destroy(e);
  memory->destroy(de);
  memory->destroy(cv);
  memory->destroy(vest);

  memory->destroy(contact_radius);
  memory->destroy(smd_data_9);
  memory->destroy(smd_stress);
  memory->destroy(eff_plastic_strain);
  memory->destroy(eff_plastic_strain_rate);
  memory->destroy(damage);

  memory->destroy(dpdTheta);
  memory->destroy(uCond);
  memory->destroy(uMech);
  memory->destroy(uChem);
  memory->destroy(uCG);
  memory->destroy(uCGnew);
  memory->destroy(duChem);
  memory->destroy(ssaAIR);

  memory->destroy(nspecial);
  memory->destroy(special);

  memory->destroy(num_bond);
  memory->destroy(bond_type);
  memory->destroy(bond_atom);

  memory->destroy(num_angle);
  memory->destroy(angle_type);
  memory->destroy(angle_atom1);
  memory->destroy(angle_atom2);
  memory->destroy(angle_atom3);

  memory->destroy(num_dihedral);
  memory->destroy(dihedral_type);
  memory->destroy(dihedral_atom1);
  memory->destroy(dihedral_atom2);
  memory->destroy(dihedral_atom3);
  memory->destroy(dihedral_atom4);

  memory->destroy(num_improper);
  memory->destroy(improper_type);
  memory->destroy(improper_atom1);
  memory->destroy(improper_atom2);
  memory->destroy(improper_atom3);
  memory->destroy(improper_atom4);
>>>>>>> d469c734

  // delete custom atom arrays

  for (int i = 0; i < nivector; i++) {
    delete [] ivname[i];
    memory->destroy(ivector[i]);
  }
  for (int i = 0; i < ndvector; i++) {
    delete [] dvname[i];
    if (dvector) // (needed for Kokkos)
      memory->destroy(dvector[i]);
  }
  for (int i = 0; i < niarray; i++) {
    delete [] ianame[i];
    memory->destroy(iarray[i]);
  }
  for (int i = 0; i < ndarray; i++) {
    delete [] daname[i];
    memory->destroy(darray[i]);
  }

  memory->sfree(ivname);
  memory->sfree(dvname);
  memory->sfree(ianame);
  memory->sfree(daname);
  memory->sfree(ivector);
  memory->sfree(dvector);
  memory->sfree(iarray);
  memory->sfree(darray);
  memory->sfree(icols);
  memory->sfree(dcols);

  // delete user-defined molecules

  for (int i = 0; i < nmolecule; i++) delete molecules[i];
  memory->sfree(molecules);

  // delete per-type arrays

  delete [] mass;
  delete [] mass_setflag;

  // delete extra arrays

  memory->destroy(extra_grow);
  memory->destroy(extra_restart);
  memory->destroy(extra_border);
  memory->destroy(extra);

  // delete mapping data structures

  map_delete();

  delete unique_tags;
}

/* ----------------------------------------------------------------------
   copy modify settings from old Atom class to current Atom class
------------------------------------------------------------------------- */

void Atom::settings(Atom *old)
{
  tag_enable = old->tag_enable;
  map_user = old->map_user;
  map_style = old->map_style;
  sortfreq = old->sortfreq;
  userbinsize = old->userbinsize;
  if (old->firstgroupname)
    firstgroupname = utils::strdup(old->firstgroupname);
}

/* ----------------------------------------------------------------------
   one-time creation of peratom data structure
------------------------------------------------------------------------- */

void Atom::peratom_create()
{
  for (int i = 0; i < nperatom; i++)
    delete [] peratom[i].name;
  memory->sfree(peratom);

  peratom = nullptr;
  nperatom = maxperatom = 0;

  // --------------------------------------------------------------------
  // 2nd customization section: add peratom variables here, order does not matter
  // register tagint & imageint variables as INT or BIGINT

  int tagintsize = INT;
  if (sizeof(tagint) == 8) tagintsize = BIGINT;
  int imageintsize = INT;
  if (sizeof(imageint) == 8) imageintsize = BIGINT;

  add_peratom("id",&tag,tagintsize,0);
  add_peratom("type",&type,INT,0);
  add_peratom("mask",&mask,INT,0);
  add_peratom("image",&image,imageintsize,0);

  add_peratom("x",&x,DOUBLE,3);
  add_peratom("v",&v,DOUBLE,3);
  add_peratom("f",&f,DOUBLE,3,1);      // set per-thread flag

  add_peratom("rmass",&rmass,DOUBLE,0);
  add_peratom("q",&q,DOUBLE,0);
  add_peratom("mu",&mu,DOUBLE,4);
  add_peratom("mu3",&mu,DOUBLE,3);     // just first 3 values of mu[4]

  // finite size particles

  add_peratom("radius",&radius,DOUBLE,0);
  add_peratom("omega",&omega,DOUBLE,3);
  add_peratom("torque",&torque,DOUBLE,3,1);    // set per-thread flag
  add_peratom("angmom",&angmom,DOUBLE,3);

  add_peratom("ellipsoid",&ellipsoid,INT,0);
  add_peratom("line",&line,INT,0);
  add_peratom("tri",&tri,INT,0);
  add_peratom("body",&body,INT,0);

  // MOLECULE package

  add_peratom("molecule",&molecule,tagintsize,0);
  add_peratom("molindex",&molindex,INT,0);
  add_peratom("molatom",&molatom,INT,0);

  add_peratom("nspecial",&nspecial,INT,3);
  add_peratom_vary("special",&special,tagintsize,&maxspecial,&nspecial,3);

  add_peratom("num_bond",&num_bond,INT,0);
  add_peratom_vary("bond_type",&bond_type,INT,&bond_per_atom,&num_bond);
  add_peratom_vary("bond_atom",&bond_atom,tagintsize,&bond_per_atom,&num_bond);

  add_peratom("num_angle",&num_angle,INT,0);
  add_peratom_vary("angle_type",&angle_type,INT,&angle_per_atom,&num_angle);
  add_peratom_vary("angle_atom1",&angle_atom1,tagintsize,
                   &angle_per_atom,&num_angle);
  add_peratom_vary("angle_atom2",&angle_atom2,tagintsize,
                   &angle_per_atom,&num_angle);
  add_peratom_vary("angle_atom3",&angle_atom3,tagintsize,
                   &angle_per_atom,&num_angle);

  add_peratom("num_dihedral",&num_dihedral,INT,0);
  add_peratom_vary("dihedral_type",&dihedral_type,INT,
                   &dihedral_per_atom,&num_dihedral);
  add_peratom_vary("dihedral_atom1",&dihedral_atom1,tagintsize,
                   &dihedral_per_atom,&num_dihedral);
  add_peratom_vary("dihedral_atom2",&dihedral_atom2,tagintsize,
                   &dihedral_per_atom,&num_dihedral);
  add_peratom_vary("dihedral_atom3",&dihedral_atom3,tagintsize,
                   &dihedral_per_atom,&num_dihedral);
  add_peratom_vary("dihedral_atom4",&dihedral_atom4,tagintsize,
                   &dihedral_per_atom,&num_dihedral);

  add_peratom("num_improper",&num_improper,INT,0);
  add_peratom_vary("improper_type",&improper_type,INT,
                   &improper_per_atom,&num_improper);
  add_peratom_vary("improper_atom1",&improper_atom1,tagintsize,
                   &improper_per_atom,&num_improper);
  add_peratom_vary("improper_atom2",&improper_atom2,tagintsize,
                   &improper_per_atom,&num_improper);
  add_peratom_vary("improper_atom3",&improper_atom3,tagintsize,
                   &improper_per_atom,&num_improper);
  add_peratom_vary("improper_atom4",&improper_atom4,tagintsize,
                   &improper_per_atom,&num_improper);

  // PERI package

  add_peratom("vfrac",&vfrac,DOUBLE,0);
  add_peratom("s0",&s0,DOUBLE,0);
  add_peratom("x0",&x0,DOUBLE,3);

  // SPIN package

  add_peratom("sp",&sp,DOUBLE,4);
  add_peratom("fm",&fm,DOUBLE,3,1);
  add_peratom("fm_long",&fm_long,DOUBLE,3,1);

  // EFF package

  add_peratom("spin",&spin,INT,0);
  add_peratom("eradius",&eradius,DOUBLE,0);
  add_peratom("ervel",&ervel,DOUBLE,0);
  add_peratom("erforce",&erforce,DOUBLE,0,1);     // set per-thread flag

  // AWPMD package

  add_peratom("cs",&cs,DOUBLE,2);
  add_peratom("csforce",&csforce,DOUBLE,2);
  add_peratom("vforce",&vforce,DOUBLE,3);
  add_peratom("ervelforce",&ervelforce,DOUBLE,0);
  add_peratom("etag",&etag,INT,0);

  // CG-DNA package

  add_peratom("id5p",&id5p,tagintsize,0);

  // DPD-REACT package

  add_peratom("dpdTheta",&dpdTheta,DOUBLE,0);
  add_peratom("uCond",&uCond,DOUBLE,0);
  add_peratom("uMech",&uMech,DOUBLE,0);
  add_peratom("uChem",&uChem,DOUBLE,0);
  add_peratom("uCG",&uCG,DOUBLE,0);
  add_peratom("uCGnew",&uCGnew,DOUBLE,0);
  add_peratom("duChem",&duChem,DOUBLE,0);

  // MESO package

  add_peratom("edpd_cv",&edpd_cv,DOUBLE,0);
  add_peratom("edpd_temp",&edpd_temp,DOUBLE,0);
  add_peratom("vest_temp",&vest_temp,DOUBLE,0);
  add_peratom("edpd_flux",&edpd_flux,DOUBLE,0,1);     // set per-thread flag
  add_peratom("cc",&cc,DOUBLE,1);
  add_peratom("cc_flux",&cc_flux,DOUBLE,1,1);         // set per-thread flag

  // MESONT package

  add_peratom("length",&length,DOUBLE,0);
  add_peratom("buckling",&buckling,INT,0);
  add_peratom("bond_nt",&bond_nt,tagintsize,2);

  // SPH package

  add_peratom("rho",&rho,DOUBLE,0);
  add_peratom("drho",&drho,DOUBLE,0,1);               // set per-thread flag
  add_peratom("esph",&esph,DOUBLE,0);
  add_peratom("desph",&desph,DOUBLE,0,1);             // set per-thread flag
  add_peratom("vest",&vest,DOUBLE,3);
  add_peratom("cv",&cv,DOUBLE,0);

  // MACHDYN package

  add_peratom("contact_radius",&contact_radius,DOUBLE,0);
  add_peratom("smd_data_9",&smd_data_9,DOUBLE,1);
  add_peratom("smd_stress",&smd_stress,DOUBLE,1);
  add_peratom("eff_plastic_strain",&eff_plastic_strain,DOUBLE,0);
  add_peratom("eff_plastic_strain_rate",&eff_plastic_strain_rate,DOUBLE,0);
  add_peratom("damage",&damage,DOUBLE,0);

  // DIELECTRIC package

  add_peratom("area",&area,DOUBLE,0);
  add_peratom("ed",&ed,DOUBLE,0);
  add_peratom("em",&em,DOUBLE,0);
  add_peratom("epsilon",&epsilon,DOUBLE,0);
  add_peratom("curvature",&curvature,DOUBLE,0);
  add_peratom("q_unscaled",&q_unscaled,DOUBLE,0);

  // end of customization section
  // --------------------------------------------------------------------
}

/* ----------------------------------------------------------------------
   add info for a single per-atom vector/array to PerAtom data struct
   cols = 0: per-atom vector
   cols = N: static per-atom array with N columns
   use add_peratom_vary() when column count varies per atom
------------------------------------------------------------------------- */

void Atom::add_peratom(const char *name, void *address,
                       int datatype, int cols, int threadflag)
{
  if (nperatom == maxperatom) {
    maxperatom += DELTA_PERATOM;
    peratom = (PerAtom *)
      memory->srealloc(peratom,maxperatom*sizeof(PerAtom),"atom:peratom");
  }

  peratom[nperatom].name = utils::strdup(name);
  peratom[nperatom].address = address;
  peratom[nperatom].datatype = datatype;
  peratom[nperatom].cols = cols;
  peratom[nperatom].threadflag = threadflag;
  peratom[nperatom].address_length = nullptr;

  nperatom++;
}

/* ----------------------------------------------------------------------
   change the column count of an existing peratom array entry
   allows atom_style to specify column count as an argument
   see atom_style tdpd as an example
------------------------------------------------------------------------- */

void Atom::add_peratom_change_columns(const char *name, int cols)
{
  for (int i = 0; i < nperatom; i++) {
    if (strcmp(name,peratom[i].name) == 0) {
            peratom[i].cols = cols;
            return;
    }
  }
  error->all(FLERR,"Could not find name of peratom array for column change");
}

/* ----------------------------------------------------------------------
   add info for a single per-atom array to PerAtom data struct
   cols = address of int variable with max columns per atom
   for collength = 0:
     length = address of peratom vector with column count per atom
     e.g. num_bond
   for collength = N:
     length = address of peratom array with column count per atom
     collength = index of column (1 to N) in peratom array with count
     e.g. nspecial
------------------------------------------------------------------------- */

void Atom::add_peratom_vary(const char *name, void *address,
                            int datatype, int *cols, void *length, int collength)
{
  if (nperatom == maxperatom) {
    maxperatom += DELTA_PERATOM;
    peratom = (PerAtom *)
      memory->srealloc(peratom,maxperatom*sizeof(PerAtom),"atom:peratom");
  }

  peratom[nperatom].name = utils::strdup(name);
  peratom[nperatom].address = address;
  peratom[nperatom].datatype = datatype;
  peratom[nperatom].cols = -1;
  peratom[nperatom].threadflag = 0;
  peratom[nperatom].address_maxcols = cols;
  peratom[nperatom].address_length = length;
  peratom[nperatom].collength = collength;

  nperatom++;
}

/* ----------------------------------------------------------------------
   add info for a single per-atom array to PerAtom data struct
------------------------------------------------------------------------- */

void Atom::set_atomflag_defaults()
{
  // --------------------------------------------------------------------
  // 3rd customization section: customize by adding new flag
  // identical list as 2nd customization in atom.h

  sphere_flag = ellipsoid_flag = line_flag = tri_flag = body_flag = 0;
  peri_flag = electron_flag = 0;
  wavepacket_flag = sph_flag = 0;
  molecule_flag = molindex_flag = molatom_flag = 0;
  q_flag = mu_flag = 0;
  rmass_flag = radius_flag = omega_flag = torque_flag = angmom_flag = 0;
  vfrac_flag = spin_flag = eradius_flag = ervel_flag = erforce_flag = 0;
  cs_flag = csforce_flag = vforce_flag = ervelforce_flag = etag_flag = 0;
  rho_flag = esph_flag = cv_flag = vest_flag = 0;
  dpd_flag = edpd_flag = tdpd_flag = 0;
  sp_flag = 0;
  x0_flag = 0;
  smd_flag = damage_flag = 0;
  mesont_flag = 0;
  contact_radius_flag = smd_data_9_flag = smd_stress_flag = 0;
  eff_plastic_strain_flag = eff_plastic_strain_rate_flag = 0;

  pdscale = 1.0;
}

/* ----------------------------------------------------------------------
   create an AtomVec style
   called from lammps.cpp, input script, restart file, replicate
------------------------------------------------------------------------- */

void Atom::create_avec(const std::string &style, int narg, char **arg, int trysuffix)
{
  delete [] atom_style;
  if (avec) delete avec;
  atom_style = nullptr;
  avec = nullptr;

  // unset atom style and array existence flags
  // may have been set by old avec

<<<<<<< HEAD
  set_atomflag_defaults();
=======
  molecule_flag = 0;
  q_flag = mu_flag = bmu_flag = 0;
  omega_flag = torque_flag = angmom_flag = 0;
  radius_flag = rmass_flag = 0;
  ellipsoid_flag = line_flag = tri_flag = body_flag = 0;

  vfrac_flag = 0;
  spin_flag = eradius_flag = ervel_flag = erforce_flag = ervelforce_flag = 0;
  cs_flag = csforce_flag = vforce_flag = etag_flag = 0;

  rho_flag = e_flag = cv_flag = vest_flag = 0;
>>>>>>> d469c734

  // create instance of AtomVec
  // use grow() to initialize atom-based arrays to length 1
  //   so that x[0][0] can always be referenced even if proc has no atoms

  int sflag;
  avec = new_avec(style,trysuffix,sflag);
  avec->store_args(narg,arg);
  avec->process_args(narg,arg);
  avec->grow(1);

  if (sflag) {
    std::string estyle = style + "/";
    if (sflag == 1) estyle += lmp->suffix;
    else estyle += lmp->suffix2;
    atom_style = new char[estyle.size()+1];
    strcpy(atom_style,estyle.c_str());
  } else {
    atom_style = new char[style.size()+1];
    strcpy(atom_style,style.c_str());
  }

  // if molecular system:
  // atom IDs must be defined
  // force atom map to be created
  // map style will be reset to array vs hash to by map_init()

  molecular = avec->molecular;
  if ((molecular != Atom::ATOMIC) && (tag_enable == 0))
    error->all(FLERR,"Atom IDs must be used for molecular systems");
  if (molecular != Atom::ATOMIC) map_style = MAP_YES;
}

/* ----------------------------------------------------------------------
   generate an AtomVec class, first with suffix appended
------------------------------------------------------------------------- */

AtomVec *Atom::new_avec(const std::string &style, int trysuffix, int &sflag)
{
  if (trysuffix && lmp->suffix_enable) {
    if (lmp->suffix) {
      sflag = 1;
      std::string estyle = style + "/" + lmp->suffix;
      if (avec_map->find(estyle) != avec_map->end()) {
        AtomVecCreator &avec_creator = (*avec_map)[estyle];
        return avec_creator(lmp);
      }
    }

    if (lmp->suffix2) {
      sflag = 2;
      std::string estyle = style + "/" + lmp->suffix2;
      if (avec_map->find(estyle) != avec_map->end()) {
        AtomVecCreator &avec_creator = (*avec_map)[estyle];
        return avec_creator(lmp);
      }
    }
  }

  sflag = 0;
  if (avec_map->find(style) != avec_map->end()) {
    AtomVecCreator &avec_creator = (*avec_map)[style];
    return avec_creator(lmp);
  }

  error->all(FLERR,utils::check_packages_for_style("atom",style,lmp));
  return nullptr;
}

/* ----------------------------------------------------------------------
   one instance per AtomVec style in style_atom.h
------------------------------------------------------------------------- */

template <typename T>
AtomVec *Atom::avec_creator(LAMMPS *lmp)
{
  return new T(lmp);
}

/* ---------------------------------------------------------------------- */

void Atom::init()
{
  // delete extra array since it doesn't persist past first run

  if (nextra_store) {
    memory->destroy(extra);
    extra = nullptr;
    nextra_store = 0;
  }

  // check arrays that are atom type in length

  check_mass(FLERR);

  // setup of firstgroup

  if (firstgroupname) {
    firstgroup = group->find(firstgroupname);
    if (firstgroup < 0)
      error->all(FLERR,"Could not find atom_modify first group ID");
  } else firstgroup = -1;

  // init AtomVec

  avec->init();
}

/* ---------------------------------------------------------------------- */

void Atom::setup()
{
  // setup bins for sorting
  // cannot do this in init() because uses neighbor cutoff

  if (sortfreq > 0) setup_sort_bins();
}

/* ----------------------------------------------------------------------
   return ptr to AtomVec class if matches style or to matching hybrid sub-class
   return nullptr if no match
------------------------------------------------------------------------- */

AtomVec *Atom::style_match(const char *style)
{
  if (strcmp(atom_style,style) == 0) return avec;
  else if (strcmp(atom_style,"hybrid") == 0) {
    auto avec_hybrid = (AtomVecHybrid *) avec;
    for (int i = 0; i < avec_hybrid->nstyles; i++)
      if (strcmp(avec_hybrid->keywords[i],style) == 0)
        return avec_hybrid->styles[i];
  }
  return nullptr;
}

/* ----------------------------------------------------------------------
   modify parameters of the atom style
   some options can only be invoked before simulation box is defined
   first and sort options cannot be used together
------------------------------------------------------------------------- */

void Atom::modify_params(int narg, char **arg)
{
  if (narg == 0) error->all(FLERR,"Illegal atom_modify command");

  int iarg = 0;
  while (iarg < narg) {
    if (strcmp(arg[iarg],"id") == 0) {
      if (iarg+2 > narg) error->all(FLERR,"Illegal atom_modify command");
      if (domain->box_exist)
        error->all(FLERR,
                   "Atom_modify id command after simulation box is defined");
      if (strcmp(arg[iarg+1],"yes") == 0) tag_enable = 1;
      else if (strcmp(arg[iarg+1],"no") == 0) tag_enable = 0;
      else error->all(FLERR,"Illegal atom_modify command");
      iarg += 2;
    } else if (strcmp(arg[iarg],"map") == 0) {
      if (iarg+2 > narg) error->all(FLERR,"Illegal atom_modify command");
      if (domain->box_exist)
        error->all(FLERR,
                   "Atom_modify map command after simulation box is defined");
      if (strcmp(arg[iarg+1],"array") == 0) map_user = 1;
      else if (strcmp(arg[iarg+1],"hash") == 0) map_user = 2;
      else if (strcmp(arg[iarg+1],"yes") == 0) map_user = 3;
      else error->all(FLERR,"Illegal atom_modify command");
      map_style = map_user;
      iarg += 2;
    } else if (strcmp(arg[iarg],"first") == 0) {
      if (iarg+2 > narg) error->all(FLERR,"Illegal atom_modify command");
      if (strcmp(arg[iarg+1],"all") == 0) {
        delete [] firstgroupname;
        firstgroupname = nullptr;
      } else {
        firstgroupname = utils::strdup(arg[iarg+1]);
        sortfreq = 0;
      }
      iarg += 2;
    } else if (strcmp(arg[iarg],"sort") == 0) {
      if (iarg+3 > narg) error->all(FLERR,"Illegal atom_modify command");
      sortfreq = utils::inumeric(FLERR,arg[iarg+1],false,lmp);
      userbinsize = utils::numeric(FLERR,arg[iarg+2],false,lmp);
      if (sortfreq < 0 || userbinsize < 0.0)
        error->all(FLERR,"Illegal atom_modify command");
      if (sortfreq >= 0 && firstgroupname)
        error->all(FLERR,"Atom_modify sort and first options "
                   "cannot be used together");
      iarg += 3;
    } else error->all(FLERR,"Illegal atom_modify command");
  }
}

/* ----------------------------------------------------------------------
   check that atom IDs are valid
   error if any atom ID < 0 or atom ID = MAXTAGINT
   if any atom ID > 0, error if any atom ID == 0
   if any atom ID > 0, error if tag_enable = 0
   if all atom IDs = 0, tag_enable must be 0
   if max atom IDs < natoms, must be duplicates
   OK if max atom IDs > natoms
   NOTE: not fully checking that atom IDs are unique
------------------------------------------------------------------------- */

void Atom::tag_check()
{
  tagint min = MAXTAGINT;
  tagint max = 0;

  for (int i = 0; i < nlocal; i++) {
    min = MIN(min,tag[i]);
    max = MAX(max,tag[i]);
  }

  tagint minall,maxall;
  MPI_Allreduce(&min,&minall,1,MPI_LMP_TAGINT,MPI_MIN,world);
  MPI_Allreduce(&max,&maxall,1,MPI_LMP_TAGINT,MPI_MAX,world);

  if (minall < 0) error->all(FLERR,"One or more Atom IDs is negative");
  if (maxall >= MAXTAGINT) error->all(FLERR,"One or more atom IDs is too big");
  if (maxall > 0 && minall == 0)
    error->all(FLERR,"One or more atom IDs is zero");
  if (maxall > 0 && tag_enable == 0)
    error->all(FLERR,"Non-zero atom IDs with atom_modify id = no");
  if (maxall == 0 && natoms && tag_enable)
    error->all(FLERR,"All atom IDs = 0 but atom_modify id = yes");
  if (tag_enable && maxall < natoms)
    error->all(FLERR,"Duplicate atom IDs exist");
}

/* ----------------------------------------------------------------------
   add unique tags to any atoms with tag = 0
   new tags are grouped by proc and start after max current tag
   called after creating new atoms
   error if new tags will exceed MAXTAGINT
------------------------------------------------------------------------- */

void Atom::tag_extend()
{
  // maxtag_all = max tag for all atoms

  tagint maxtag = 0;
  for (int i = 0; i < nlocal; i++) maxtag = MAX(maxtag,tag[i]);
  tagint maxtag_all;
  MPI_Allreduce(&maxtag,&maxtag_all,1,MPI_LMP_TAGINT,MPI_MAX,world);

  // DEBUG: useful for generating 64-bit IDs even for small systems
  // use only when LAMMPS is compiled with BIGBIG

  //maxtag_all += 1000000000000;

  // notag = # of atoms I own with no tag (tag = 0)
  // notag_sum = # of total atoms on procs <= me with no tag

  bigint notag = 0;
  for (int i = 0; i < nlocal; i++) if (tag[i] == 0) notag++;

  bigint notag_total;
  MPI_Allreduce(&notag,&notag_total,1,MPI_LMP_BIGINT,MPI_SUM,world);
  if (notag_total >= MAXTAGINT)
    error->all(FLERR,"New atom IDs exceed maximum allowed ID");

  bigint notag_sum;
  MPI_Scan(&notag,&notag_sum,1,MPI_LMP_BIGINT,MPI_SUM,world);

  // itag = 1st new tag that my untagged atoms should use

  tagint itag = maxtag_all + notag_sum - notag + 1;
  for (int i = 0; i < nlocal; i++) if (tag[i] == 0) tag[i] = itag++;
}

/* ----------------------------------------------------------------------
   check that atom IDs span range from 1 to Natoms inclusive
   return 0 if mintag != 1 or maxtag != Natoms
   return 1 if OK
   doesn't actually check if all tag values are used
------------------------------------------------------------------------- */

int Atom::tag_consecutive()
{
  tagint idmin = MAXTAGINT;
  tagint idmax = 0;

  for (int i = 0; i < nlocal; i++) {
    idmin = MIN(idmin,tag[i]);
    idmax = MAX(idmax,tag[i]);
  }
  tagint idminall,idmaxall;
  MPI_Allreduce(&idmin,&idminall,1,MPI_LMP_TAGINT,MPI_MIN,world);
  MPI_Allreduce(&idmax,&idmaxall,1,MPI_LMP_TAGINT,MPI_MAX,world);

  if (idminall != 1 || idmaxall != natoms) return 0;
  return 1;
}

/* ----------------------------------------------------------------------
   check that bonus data settings are valid
   error if number of atoms with ellipsoid/line/tri/body flags
   are consistent with global setting.
------------------------------------------------------------------------- */

void Atom::bonus_check()
{
  bigint local_ellipsoids = 0, local_lines = 0, local_tris = 0;
  bigint local_bodies = 0, num_global;

  for (int i = 0; i < nlocal; ++i) {
    if (ellipsoid && (ellipsoid[i] >=0)) ++local_ellipsoids;
    if (line && (line[i] >=0)) ++local_lines;
    if (tri && (tri[i] >=0)) ++local_tris;
    if (body && (body[i] >=0)) ++local_bodies;
  }

  MPI_Allreduce(&local_ellipsoids,&num_global,1,MPI_LMP_BIGINT,MPI_SUM,world);
  if (nellipsoids != num_global)
    error->all(FLERR,"Inconsistent 'ellipsoids' header value and number of "
               "atoms with enabled ellipsoid flags");

  MPI_Allreduce(&local_lines,&num_global,1,MPI_LMP_BIGINT,MPI_SUM,world);
  if (nlines != num_global)
    error->all(FLERR,"Inconsistent 'lines' header value and number of "
               "atoms with enabled line flags");

  MPI_Allreduce(&local_tris,&num_global,1,MPI_LMP_BIGINT,MPI_SUM,world);
  if (ntris != num_global)
    error->all(FLERR,"Inconsistent 'tris' header value and number of "
               "atoms with enabled tri flags");

  MPI_Allreduce(&local_bodies,&num_global,1,MPI_LMP_BIGINT,MPI_SUM,world);
  if (nbodies != num_global)
    error->all(FLERR,"Inconsistent 'bodies' header value and number of "
               "atoms with enabled body flags");
}

/* ----------------------------------------------------------------------
   deallocate molecular topology arrays
   done before realloc with (possibly) new 2nd dimension set to
     correctly initialized per-atom values, e.g. bond_per_atom
   needs to be called whenever 2nd dimensions are changed
     and these arrays are already pre-allocated,
     e.g. due to grow(1) in create_avec()
------------------------------------------------------------------------- */

void Atom::deallocate_topology()
{
  memory->destroy(atom->bond_type);
  memory->destroy(atom->bond_atom);
  atom->bond_type = nullptr;
  atom->bond_atom = nullptr;

  memory->destroy(atom->angle_type);
  memory->destroy(atom->angle_atom1);
  memory->destroy(atom->angle_atom2);
  memory->destroy(atom->angle_atom3);
  atom->angle_type = nullptr;
  atom->angle_atom1 = atom->angle_atom2 = atom->angle_atom3 = nullptr;

  memory->destroy(atom->dihedral_type);
  memory->destroy(atom->dihedral_atom1);
  memory->destroy(atom->dihedral_atom2);
  memory->destroy(atom->dihedral_atom3);
  memory->destroy(atom->dihedral_atom4);
  atom->dihedral_type = nullptr;
  atom->dihedral_atom1 = atom->dihedral_atom2 =
    atom->dihedral_atom3 = atom->dihedral_atom4 = nullptr;

  memory->destroy(atom->improper_type);
  memory->destroy(atom->improper_atom1);
  memory->destroy(atom->improper_atom2);
  memory->destroy(atom->improper_atom3);
  memory->destroy(atom->improper_atom4);
  atom->improper_type = nullptr;
  atom->improper_atom1 = atom->improper_atom2 =
    atom->improper_atom3 = atom->improper_atom4 = nullptr;
}

/* ----------------------------------------------------------------------
   unpack N lines from Atom section of data file
   call style-specific routine to parse line
------------------------------------------------------------------------- */

void Atom::data_atoms(int n, char *buf, tagint id_offset, tagint mol_offset,
                      int type_offset, int shiftflag, double *shift)
{
  int m,xptr,iptr;
  imageint imagedata;
  double xdata[3],lamda[3];
  double *coord;
  char *next;

  next = strchr(buf,'\n');
  *next = '\0';
  int nwords = utils::trim_and_count_words(buf);
  *next = '\n';

  if (nwords != avec->size_data_atom && nwords != avec->size_data_atom + 3)
    error->all(FLERR,"Incorrect atom format in data file");

  char **values = new char*[nwords];

  // set bounds for my proc
  // if periodic and I am lo/hi proc, adjust bounds by EPSILON
  // insures all data atoms will be owned even with round-off

  int triclinic = domain->triclinic;

  double epsilon[3];
  if (triclinic) epsilon[0] = epsilon[1] = epsilon[2] = EPSILON;
  else {
    epsilon[0] = domain->prd[0] * EPSILON;
    epsilon[1] = domain->prd[1] * EPSILON;
    epsilon[2] = domain->prd[2] * EPSILON;
  }

  double sublo[3],subhi[3];
  if (triclinic == 0) {
    sublo[0] = domain->sublo[0]; subhi[0] = domain->subhi[0];
    sublo[1] = domain->sublo[1]; subhi[1] = domain->subhi[1];
    sublo[2] = domain->sublo[2]; subhi[2] = domain->subhi[2];
  } else {
    sublo[0] = domain->sublo_lamda[0]; subhi[0] = domain->subhi_lamda[0];
    sublo[1] = domain->sublo_lamda[1]; subhi[1] = domain->subhi_lamda[1];
    sublo[2] = domain->sublo_lamda[2]; subhi[2] = domain->subhi_lamda[2];
  }

  if (comm->layout != Comm::LAYOUT_TILED) {
    if (domain->xperiodic) {
      if (comm->myloc[0] == 0) sublo[0] -= epsilon[0];
      if (comm->myloc[0] == comm->procgrid[0]-1) subhi[0] += epsilon[0];
    }
    if (domain->yperiodic) {
      if (comm->myloc[1] == 0) sublo[1] -= epsilon[1];
      if (comm->myloc[1] == comm->procgrid[1]-1) subhi[1] += epsilon[1];
    }
    if (domain->zperiodic) {
      if (comm->myloc[2] == 0) sublo[2] -= epsilon[2];
      if (comm->myloc[2] == comm->procgrid[2]-1) subhi[2] += epsilon[2];
    }

  } else {
    if (domain->xperiodic) {
      if (comm->mysplit[0][0] == 0.0) sublo[0] -= epsilon[0];
      if (comm->mysplit[0][1] == 1.0) subhi[0] += epsilon[0];
    }
    if (domain->yperiodic) {
      if (comm->mysplit[1][0] == 0.0) sublo[1] -= epsilon[1];
      if (comm->mysplit[1][1] == 1.0) subhi[1] += epsilon[1];
    }
    if (domain->zperiodic) {
      if (comm->mysplit[2][0] == 0.0) sublo[2] -= epsilon[2];
      if (comm->mysplit[2][1] == 1.0) subhi[2] += epsilon[2];
    }
  }

  // xptr = which word in line starts xyz coords
  // iptr = which word in line starts ix,iy,iz image flags

  xptr = avec->xcol_data - 1;
  int imageflag = 0;
  if (nwords > avec->size_data_atom) imageflag = 1;
  if (imageflag) iptr = nwords - 3;

  // loop over lines of atom data
  // tokenize the line into values
  // extract xyz coords and image flags
  // remap atom into simulation box
  // if atom is in my sub-domain, unpack its values

  int flagx = 0, flagy = 0, flagz = 0;
  for (int i = 0; i < n; i++) {
    next = strchr(buf,'\n');

    for (m = 0; m < nwords; m++) {
      buf += strspn(buf," \t\n\r\f");
      buf[strcspn(buf," \t\n\r\f")] = '\0';
      if (strlen(buf) == 0)
        error->all(FLERR,"Incorrect atom format in data file");
      values[m] = buf;
      buf += strlen(buf)+1;
    }

    int imx = 0, imy = 0, imz = 0;
    if (imageflag) {
      imx = utils::inumeric(FLERR,values[iptr],false,lmp);
      imy = utils::inumeric(FLERR,values[iptr+1],false,lmp);
      imz = utils::inumeric(FLERR,values[iptr+2],false,lmp);
      if ((domain->dimension == 2) && (imz != 0))
        error->all(FLERR,"Z-direction image flag must be 0 for 2d-systems");
      if ((!domain->xperiodic) && (imx != 0)) { flagx = 1; imx = 0; }
      if ((!domain->yperiodic) && (imy != 0)) { flagy = 1; imy = 0; }
      if ((!domain->zperiodic) && (imz != 0)) { flagz = 1; imz = 0; }
    }
    imagedata = ((imageint) (imx + IMGMAX) & IMGMASK) |
        (((imageint) (imy + IMGMAX) & IMGMASK) << IMGBITS) |
        (((imageint) (imz + IMGMAX) & IMGMASK) << IMG2BITS);

    xdata[0] = utils::numeric(FLERR,values[xptr],false,lmp);
    xdata[1] = utils::numeric(FLERR,values[xptr+1],false,lmp);
    xdata[2] = utils::numeric(FLERR,values[xptr+2],false,lmp);
    if (shiftflag) {
      xdata[0] += shift[0];
      xdata[1] += shift[1];
      xdata[2] += shift[2];
    }

    domain->remap(xdata,imagedata);
    if (triclinic) {
      domain->x2lamda(xdata,lamda);
      coord = lamda;
    } else coord = xdata;

    if (coord[0] >= sublo[0] && coord[0] < subhi[0] &&
        coord[1] >= sublo[1] && coord[1] < subhi[1] &&
        coord[2] >= sublo[2] && coord[2] < subhi[2]) {
      avec->data_atom(xdata,imagedata,values);
      if (id_offset) tag[nlocal-1] += id_offset;
      if (mol_offset) molecule[nlocal-1] += mol_offset;
      if (type_offset) {
        type[nlocal-1] += type_offset;
        if (type[nlocal-1] > ntypes)
          error->one(FLERR,"Invalid atom type in Atoms section of data file");
      }
    }

    buf = next + 1;
  }

  // warn if reading data with non-zero image flags for non-periodic boundaries.
  // we may want to turn this into an error at some point, since this essentially
  // creates invalid position information that works by accident most of the time.

  if (comm->me == 0) {
    if (flagx)
      error->warning(FLERR,"Non-zero imageflag(s) in x direction for "
                           "non-periodic boundary reset to zero");
    if (flagy)
      error->warning(FLERR,"Non-zero imageflag(s) in y direction for "
                           "non-periodic boundary reset to zero");
    if (flagz)
      error->warning(FLERR,"Non-zero imageflag(s) in z direction for "
                           "non-periodic boundary reset to zero");
  }

  delete [] values;
}

/* ----------------------------------------------------------------------
   unpack N lines from Velocity section of data file
   check that atom IDs are > 0 and <= map_tag_max
   call style-specific routine to parse line
------------------------------------------------------------------------- */

void Atom::data_vels(int n, char *buf, tagint id_offset)
{
  int j,m;
  tagint tagdata;
  char *next;

  next = strchr(buf,'\n');
  *next = '\0';
  int nwords = utils::trim_and_count_words(buf);
  *next = '\n';

  if (nwords != avec->size_data_vel)
    error->all(FLERR,"Incorrect velocity format in data file");

  char **values = new char*[nwords];

  // loop over lines of atom velocities
  // tokenize the line into values
  // if I own atom tag, unpack its values

  for (int i = 0; i < n; i++) {
    next = strchr(buf,'\n');

    for (j = 0; j < nwords; j++) {
      buf += strspn(buf," \t\n\r\f");
      buf[strcspn(buf," \t\n\r\f")] = '\0';
      values[j] = buf;
      buf += strlen(buf)+1;
    }

    tagdata = ATOTAGINT(values[0]) + id_offset;
    if (tagdata <= 0 || tagdata > map_tag_max)
      error->one(FLERR,"Invalid atom ID in Velocities section of data file");
    if ((m = map(tagdata)) >= 0) avec->data_vel(m,&values[1]);

    buf = next + 1;
  }

  delete [] values;
}

/* ----------------------------------------------------------------------
   process N bonds read into buf from data files
   if count is non-nullptr, just count bonds per atom
   else store them with atoms
   check that atom IDs are > 0 and <= map_tag_max
------------------------------------------------------------------------- */

void Atom::data_bonds(int n, char *buf, int *count, tagint id_offset,
                      int type_offset)
{
  int m,tmp,itype,rv;
  tagint atom1,atom2;
  char *next;
  int newton_bond = force->newton_bond;

  for (int i = 0; i < n; i++) {
    next = strchr(buf,'\n');
    *next = '\0';
    rv = sscanf(buf,"%d %d " TAGINT_FORMAT " " TAGINT_FORMAT,
                &tmp,&itype,&atom1,&atom2);
    if (rv != 4)
      error->one(FLERR,"Incorrect format of Bonds section in data file");
    if (id_offset) {
      atom1 += id_offset;
      atom2 += id_offset;
    }
    itype += type_offset;

    if ((atom1 <= 0) || (atom1 > map_tag_max) ||
        (atom2 <= 0) || (atom2 > map_tag_max) || (atom1 == atom2))
      error->one(FLERR,"Invalid atom ID in Bonds section of data file");
    if (itype <= 0 || itype > nbondtypes)
      error->one(FLERR,"Invalid bond type in Bonds section of data file");
    if ((m = map(atom1)) >= 0) {
      if (count) count[m]++;
      else {
        bond_type[m][num_bond[m]] = itype;
        bond_atom[m][num_bond[m]] = atom2;
        num_bond[m]++;
        avec->data_bonds_post(m, num_bond[m], atom1, atom2, id_offset);
      }
    }
    if (newton_bond == 0) {
      if ((m = map(atom2)) >= 0) {
        if (count) count[m]++;
        else {
          bond_type[m][num_bond[m]] = itype;
          bond_atom[m][num_bond[m]] = atom1;
          num_bond[m]++;
          avec->data_bonds_post(m, num_bond[m], atom1, atom2, id_offset);
        }
      }
    }
    buf = next + 1;
  }
}

/* ----------------------------------------------------------------------
   process N angles read into buf from data files
   if count is non-nullptr, just count angles per atom
   else store them with atoms
   check that atom IDs are > 0 and <= map_tag_max
------------------------------------------------------------------------- */

void Atom::data_angles(int n, char *buf, int *count, tagint id_offset,
                       int type_offset)
{
  int m,tmp,itype,rv;
  tagint atom1,atom2,atom3;
  char *next;
  int newton_bond = force->newton_bond;

  for (int i = 0; i < n; i++) {
    next = strchr(buf,'\n');
    *next = '\0';
    rv = sscanf(buf,"%d %d " TAGINT_FORMAT " " TAGINT_FORMAT " " TAGINT_FORMAT,
                &tmp,&itype,&atom1,&atom2,&atom3);
    if (rv != 5)
      error->one(FLERR,"Incorrect format of Angles section in data file");
    if (id_offset) {
      atom1 += id_offset;
      atom2 += id_offset;
      atom3 += id_offset;
    }
    itype += type_offset;

    if ((atom1 <= 0) || (atom1 > map_tag_max) ||
        (atom2 <= 0) || (atom2 > map_tag_max) ||
        (atom3 <= 0) || (atom3 > map_tag_max) ||
        (atom1 == atom2) || (atom1 == atom3) || (atom2 == atom3))
      error->one(FLERR,"Invalid atom ID in Angles section of data file");
    if (itype <= 0 || itype > nangletypes)
      error->one(FLERR,"Invalid angle type in Angles section of data file");
    if ((m = map(atom2)) >= 0) {
      if (count) count[m]++;
      else {
        angle_type[m][num_angle[m]] = itype;
        angle_atom1[m][num_angle[m]] = atom1;
        angle_atom2[m][num_angle[m]] = atom2;
        angle_atom3[m][num_angle[m]] = atom3;
        num_angle[m]++;
      }
    }
    if (newton_bond == 0) {
      if ((m = map(atom1)) >= 0) {
        if (count) count[m]++;
        else {
          angle_type[m][num_angle[m]] = itype;
          angle_atom1[m][num_angle[m]] = atom1;
          angle_atom2[m][num_angle[m]] = atom2;
          angle_atom3[m][num_angle[m]] = atom3;
          num_angle[m]++;
        }
      }
      if ((m = map(atom3)) >= 0) {
        if (count) count[m]++;
        else {
          angle_type[m][num_angle[m]] = itype;
          angle_atom1[m][num_angle[m]] = atom1;
          angle_atom2[m][num_angle[m]] = atom2;
          angle_atom3[m][num_angle[m]] = atom3;
          num_angle[m]++;
        }
      }
    }
    buf = next + 1;
  }
}

/* ----------------------------------------------------------------------
   process N dihedrals read into buf from data files
   if count is non-nullptr, just count diihedrals per atom
   else store them with atoms
   check that atom IDs are > 0 and <= map_tag_max
------------------------------------------------------------------------- */

void Atom::data_dihedrals(int n, char *buf, int *count, tagint id_offset,
                          int type_offset)
{
  int m,tmp,itype,rv;
  tagint atom1,atom2,atom3,atom4;
  char *next;
  int newton_bond = force->newton_bond;

  for (int i = 0; i < n; i++) {
    next = strchr(buf,'\n');
    *next = '\0';
    rv = sscanf(buf,"%d %d " TAGINT_FORMAT " " TAGINT_FORMAT
                " " TAGINT_FORMAT " " TAGINT_FORMAT,
                &tmp,&itype,&atom1,&atom2,&atom3,&atom4);
    if (rv != 6)
      error->one(FLERR,"Incorrect format of Dihedrals section in data file");
    if (id_offset) {
      atom1 += id_offset;
      atom2 += id_offset;
      atom3 += id_offset;
      atom4 += id_offset;
    }
    itype += type_offset;

    if ((atom1 <= 0) || (atom1 > map_tag_max) ||
        (atom2 <= 0) || (atom2 > map_tag_max) ||
        (atom3 <= 0) || (atom3 > map_tag_max) ||
        (atom4 <= 0) || (atom4 > map_tag_max) ||
        (atom1 == atom2) || (atom1 == atom3) || (atom1 == atom4) ||
        (atom2 == atom3) || (atom2 == atom4) || (atom3 == atom4))
      error->one(FLERR,"Invalid atom ID in Dihedrals section of data file");
    if (itype <= 0 || itype > ndihedraltypes)
      error->one(FLERR,
                 "Invalid dihedral type in Dihedrals section of data file");
    if ((m = map(atom2)) >= 0) {
      if (count) count[m]++;
      else {
        dihedral_type[m][num_dihedral[m]] = itype;
        dihedral_atom1[m][num_dihedral[m]] = atom1;
        dihedral_atom2[m][num_dihedral[m]] = atom2;
        dihedral_atom3[m][num_dihedral[m]] = atom3;
        dihedral_atom4[m][num_dihedral[m]] = atom4;
        num_dihedral[m]++;
      }
    }
    if (newton_bond == 0) {
      if ((m = map(atom1)) >= 0) {
        if (count) count[m]++;
        else {
          dihedral_type[m][num_dihedral[m]] = itype;
          dihedral_atom1[m][num_dihedral[m]] = atom1;
          dihedral_atom2[m][num_dihedral[m]] = atom2;
          dihedral_atom3[m][num_dihedral[m]] = atom3;
          dihedral_atom4[m][num_dihedral[m]] = atom4;
          num_dihedral[m]++;
        }
      }
      if ((m = map(atom3)) >= 0) {
        if (count) count[m]++;
        else {
          dihedral_type[m][num_dihedral[m]] = itype;
          dihedral_atom1[m][num_dihedral[m]] = atom1;
          dihedral_atom2[m][num_dihedral[m]] = atom2;
          dihedral_atom3[m][num_dihedral[m]] = atom3;
          dihedral_atom4[m][num_dihedral[m]] = atom4;
          num_dihedral[m]++;
        }
      }
      if ((m = map(atom4)) >= 0) {
        if (count) count[m]++;
        else {
          dihedral_type[m][num_dihedral[m]] = itype;
          dihedral_atom1[m][num_dihedral[m]] = atom1;
          dihedral_atom2[m][num_dihedral[m]] = atom2;
          dihedral_atom3[m][num_dihedral[m]] = atom3;
          dihedral_atom4[m][num_dihedral[m]] = atom4;
          num_dihedral[m]++;
        }
      }
    }
    buf = next + 1;
  }
}

/* ----------------------------------------------------------------------
   process N impropers read into buf from data files
   if count is non-nullptr, just count impropers per atom
   else store them with atoms
   check that atom IDs are > 0 and <= map_tag_max
------------------------------------------------------------------------- */

void Atom::data_impropers(int n, char *buf, int *count, tagint id_offset,
                          int type_offset)
{
  int m,tmp,itype,rv;
  tagint atom1,atom2,atom3,atom4;
  char *next;
  int newton_bond = force->newton_bond;

  for (int i = 0; i < n; i++) {
    next = strchr(buf,'\n');
    *next = '\0';
    rv = sscanf(buf,"%d %d "
                TAGINT_FORMAT " " TAGINT_FORMAT " " TAGINT_FORMAT " " TAGINT_FORMAT,
                &tmp,&itype,&atom1,&atom2,&atom3,&atom4);
    if (rv != 6)
      error->one(FLERR,"Incorrect format of Impropers section in data file");
    if (id_offset) {
      atom1 += id_offset;
      atom2 += id_offset;
      atom3 += id_offset;
      atom4 += id_offset;
    }
    itype += type_offset;

    if ((atom1 <= 0) || (atom1 > map_tag_max) ||
        (atom2 <= 0) || (atom2 > map_tag_max) ||
        (atom3 <= 0) || (atom3 > map_tag_max) ||
        (atom4 <= 0) || (atom4 > map_tag_max) ||
        (atom1 == atom2) || (atom1 == atom3) || (atom1 == atom4) ||
        (atom2 == atom3) || (atom2 == atom4) || (atom3 == atom4))
      error->one(FLERR,"Invalid atom ID in Impropers section of data file");
    if (itype <= 0 || itype > nimpropertypes)
      error->one(FLERR,
                 "Invalid improper type in Impropers section of data file");
    if ((m = map(atom2)) >= 0) {
      if (count) count[m]++;
      else {
        improper_type[m][num_improper[m]] = itype;
        improper_atom1[m][num_improper[m]] = atom1;
        improper_atom2[m][num_improper[m]] = atom2;
        improper_atom3[m][num_improper[m]] = atom3;
        improper_atom4[m][num_improper[m]] = atom4;
        num_improper[m]++;
      }
    }
    if (newton_bond == 0) {
      if ((m = map(atom1)) >= 0) {
        if (count) count[m]++;
        else {
          improper_type[m][num_improper[m]] = itype;
          improper_atom1[m][num_improper[m]] = atom1;
          improper_atom2[m][num_improper[m]] = atom2;
          improper_atom3[m][num_improper[m]] = atom3;
          improper_atom4[m][num_improper[m]] = atom4;
          num_improper[m]++;
        }
      }
      if ((m = map(atom3)) >= 0) {
        if (count) count[m]++;
        else {
          improper_type[m][num_improper[m]] = itype;
          improper_atom1[m][num_improper[m]] = atom1;
          improper_atom2[m][num_improper[m]] = atom2;
          improper_atom3[m][num_improper[m]] = atom3;
          improper_atom4[m][num_improper[m]] = atom4;
          num_improper[m]++;
        }
      }
      if ((m = map(atom4)) >= 0) {
        if (count) count[m]++;
        else {
          improper_type[m][num_improper[m]] = itype;
          improper_atom1[m][num_improper[m]] = atom1;
          improper_atom2[m][num_improper[m]] = atom2;
          improper_atom3[m][num_improper[m]] = atom3;
          improper_atom4[m][num_improper[m]] = atom4;
          num_improper[m]++;
        }
      }
    }
    buf = next + 1;
  }
}

/* ----------------------------------------------------------------------
   unpack N lines from atom-style specific bonus section of data file
   check that atom IDs are > 0 and <= map_tag_max
   call style-specific routine to parse line
------------------------------------------------------------------------- */

void Atom::data_bonus(int n, char *buf, AtomVec *avec_bonus, tagint id_offset)
{
  int j,m,tagdata;
  char *next;

  next = strchr(buf,'\n');
  *next = '\0';
  int nwords = utils::trim_and_count_words(buf);
  *next = '\n';

  if (nwords != avec_bonus->size_data_bonus)
    error->all(FLERR,"Incorrect bonus data format in data file");

  char **values = new char*[nwords];

  // loop over lines of bonus atom data
  // tokenize the line into values
  // if I own atom tag, unpack its values

  for (int i = 0; i < n; i++) {
    next = strchr(buf,'\n');

    for (j = 0; j < nwords; j++) {
      buf += strspn(buf," \t\n\r\f");
      buf[strcspn(buf," \t\n\r\f")] = '\0';
      values[j] = buf;
      buf += strlen(buf)+1;
    }

    tagdata = ATOTAGINT(values[0]) + id_offset;
    if (tagdata <= 0 || tagdata > map_tag_max)
      error->one(FLERR,"Invalid atom ID in Bonus section of data file");

    // ok to call child's data_atom_bonus() method thru parent avec_bonus,
    // since data_bonus() was called with child ptr, and method is virtual

    if ((m = map(tagdata)) >= 0) avec_bonus->data_atom_bonus(m,&values[1]);

    buf = next + 1;
  }

  delete [] values;
}

/* ----------------------------------------------------------------------
   unpack N bodies from Bodies section of data file
   each body spans multiple lines
   check that atom IDs are > 0 and <= map_tag_max
   call style-specific routine to parse line
------------------------------------------------------------------------- */

void Atom::data_bodies(int n, char *buf, AtomVec *avec_body, tagint id_offset)
{
  int j,m,nvalues,tagdata,ninteger,ndouble;

  int maxint = 0;
  int maxdouble = 0;
  int *ivalues = nullptr;
  double *dvalues = nullptr;

  if (!unique_tags) unique_tags = new std::set<tagint>;

  // loop over lines of body data
  // if I own atom tag, tokenize lines into ivalues/dvalues, call data_body()
  // else skip values

  for (int i = 0; i < n; i++) {
    buf += strspn(buf," \t\n\r\f");
    buf[strcspn(buf," \t\n\r\f")] = '\0';
    tagdata = utils::tnumeric(FLERR,buf,false,lmp) + id_offset;
    buf += strlen(buf)+1;

    if (tagdata <= 0 || tagdata > map_tag_max)
      error->one(FLERR,"Invalid atom ID in Bodies section of data file");

    if (unique_tags->find(tagdata) == unique_tags->end())
      unique_tags->insert(tagdata);
    else
      error->one(FLERR,"Duplicate atom ID in Bodies section of data file");

    buf += strspn(buf," \t\n\r\f");
    buf[strcspn(buf," \t\n\r\f")] = '\0';
    ninteger = utils::inumeric(FLERR,buf,false,lmp);
    buf += strlen(buf)+1;

    buf += strspn(buf," \t\n\r\f");
    buf[strcspn(buf," \t\n\r\f")] = '\0';
    ndouble = utils::inumeric(FLERR,buf,false,lmp);
    buf += strlen(buf)+1;

    if ((m = map(tagdata)) >= 0) {
      if (ninteger > maxint) {
        delete [] ivalues;
        maxint = ninteger;
        ivalues = new int[maxint];
      }
      if (ndouble > maxdouble) {
        delete [] dvalues;
        maxdouble = ndouble;
        dvalues = new double[maxdouble];
      }

      for (j = 0; j < ninteger; j++) {
        buf += strspn(buf," \t\n\r\f");
        buf[strcspn(buf," \t\n\r\f")] = '\0';
        ivalues[j] = utils::inumeric(FLERR,buf,false,lmp);
        buf += strlen(buf)+1;
      }

      for (j = 0; j < ndouble; j++) {
        buf += strspn(buf," \t\n\r\f");
        buf[strcspn(buf," \t\n\r\f")] = '\0';
        dvalues[j] = utils::numeric(FLERR,buf,false,lmp);
        buf += strlen(buf)+1;
      }

      avec_body->data_body(m,ninteger,ndouble,ivalues,dvalues);

    } else {
      nvalues = ninteger + ndouble;    // number of values to skip
      for (j = 0; j < nvalues; j++) {
        buf += strspn(buf," \t\n\r\f");
        buf[strcspn(buf," \t\n\r\f")] = '\0';
        buf += strlen(buf)+1;
      }
    }
  }

  delete [] ivalues;
  delete [] dvalues;
}

/* ----------------------------------------------------------------------
   init per-atom fix/compute/variable values for newly created atoms
   called from create_atoms, read_data, read_dump,
     lib::lammps_create_atoms()
   fixes, computes, variables may or may not exist when called
------------------------------------------------------------------------- */

void Atom::data_fix_compute_variable(int nprev, int nnew)
{
  for (int m = 0; m < modify->nfix; m++) {
    Fix *fix = modify->fix[m];
    if (fix->create_attribute)
      for (int i = nprev; i < nnew; i++)
        fix->set_arrays(i);
  }

  for (int m = 0; m < modify->ncompute; m++) {
    Compute *compute = modify->compute[m];
    if (compute->create_attribute)
      for (int i = nprev; i < nnew; i++)
        compute->set_arrays(i);
  }

  for (int i = nprev; i < nnew; i++)
    input->variable->set_arrays(i);
}

/* ----------------------------------------------------------------------
   allocate arrays of length ntypes
   only done after ntypes is set
------------------------------------------------------------------------- */

void Atom::allocate_type_arrays()
{
  if (avec->mass_type == AtomVec::PER_TYPE) {
    mass = new double[ntypes+1];
    mass_setflag = new int[ntypes+1];
    for (int itype = 1; itype <= ntypes; itype++) mass_setflag[itype] = 0;
  }
}

/* ----------------------------------------------------------------------
   set a mass and flag it as set
   called from reading of data file
   type_offset may be used when reading multiple data files
------------------------------------------------------------------------- */

void Atom::set_mass(const char *file, int line, const char *str, int type_offset)
{
  if (mass == nullptr) error->all(file,line,"Cannot set mass for this atom style");

  int itype;
  double mass_one;
  int n = sscanf(str,"%d %lg",&itype,&mass_one);
  if (n != 2) error->all(file,line,"Invalid mass line in data file");
  itype += type_offset;

  if (itype < 1 || itype > ntypes)
    error->all(file,line,"Invalid type for mass set");

  mass[itype] = mass_one;
  mass_setflag[itype] = 1;

  if (mass[itype] <= 0.0) error->all(file,line,"Invalid mass value");
}

/* ----------------------------------------------------------------------
   set a mass and flag it as set
   called from EAM pair routine
------------------------------------------------------------------------- */

void Atom::set_mass(const char *file, int line, int itype, double value)
{
  if (mass == nullptr) error->all(file,line,"Cannot set mass for this atom style");
  if (itype < 1 || itype > ntypes)
    error->all(file,line,"Invalid type for mass set");

  mass[itype] = value;
  mass_setflag[itype] = 1;

  if (mass[itype] <= 0.0) error->all(file,line,"Invalid mass value");
}

/* ----------------------------------------------------------------------
   set one or more masses and flag them as set
   called from reading of input script
------------------------------------------------------------------------- */

void Atom::set_mass(const char *file, int line, int /*narg*/, char **arg)
{
  if (mass == nullptr) error->all(file,line,"Cannot set mass for this atom style");

  int lo,hi;
  utils::bounds(file,line,arg[0],1,ntypes,lo,hi,error);
  if (lo < 1 || hi > ntypes) error->all(file,line,"Invalid type for mass set");

  for (int itype = lo; itype <= hi; itype++) {
    mass[itype] = utils::numeric(FLERR,arg[1],false,lmp);
    mass_setflag[itype] = 1;

    if (mass[itype] <= 0.0) error->all(file,line,"Invalid mass value");
  }
}

/* ----------------------------------------------------------------------
   set all masses
   called from reading of restart file, also from ServerMD
------------------------------------------------------------------------- */

void Atom::set_mass(double *values)
{
  for (int itype = 1; itype <= ntypes; itype++) {
    mass[itype] = values[itype];
    mass_setflag[itype] = 1;
  }
}

/* ----------------------------------------------------------------------
   check that all per-atom-type masses have been set
------------------------------------------------------------------------- */

void Atom::check_mass(const char *file, int line)
{
  if (mass == nullptr) return;
  if (rmass_flag) return;
  for (int itype = 1; itype <= ntypes; itype++)
    if (mass_setflag[itype] == 0)
      error->all(file,line,"Not all per-type masses are set");
}

/* ----------------------------------------------------------------------
   check that radii of all particles of itype are the same
   return 1 if true, else return 0
   also return the radius value for that type
------------------------------------------------------------------------- */

int Atom::radius_consistency(int itype, double &rad)
{
  double value = -1.0;
  int flag = 0;
  for (int i = 0; i < nlocal; i++) {
    if (type[i] != itype) continue;
    if (value < 0.0) value = radius[i];
    else if (value != radius[i]) flag = 1;
  }

  int flagall;
  MPI_Allreduce(&flag,&flagall,1,MPI_INT,MPI_SUM,world);
  if (flagall) return 0;

  MPI_Allreduce(&value,&rad,1,MPI_DOUBLE,MPI_MAX,world);
  return 1;
}

/* ----------------------------------------------------------------------
   check that shape of all particles of itype are the same
   return 1 if true, else return 0
   also return the 3 shape params for itype
------------------------------------------------------------------------- */

int Atom::shape_consistency(int itype,
                            double &shapex, double &shapey, double &shapez)
{
  double zero[3] = {0.0, 0.0, 0.0};
  double one[3] = {-1.0, -1.0, -1.0};
  double *shape;

  auto avec_ellipsoid = (AtomVecEllipsoid *) style_match("ellipsoid");
  auto bonus = avec_ellipsoid->bonus;

  int flag = 0;
  for (int i = 0; i < nlocal; i++) {
    if (type[i] != itype) continue;
    if (ellipsoid[i] < 0) shape = zero;
    else shape = bonus[ellipsoid[i]].shape;

    if (one[0] < 0.0) {
      one[0] = shape[0];
      one[1] = shape[1];
      one[2] = shape[2];
    } else if (one[0] != shape[0] || one[1] != shape[1] || one[2] != shape[2])
      flag = 1;
  }

  int flagall;
  MPI_Allreduce(&flag,&flagall,1,MPI_INT,MPI_SUM,world);
  if (flagall) return 0;

  double oneall[3];
  MPI_Allreduce(one,oneall,3,MPI_DOUBLE,MPI_MAX,world);
  shapex = oneall[0];
  shapey = oneall[1];
  shapez = oneall[2];
  return 1;
}

/* ----------------------------------------------------------------------
   add a new molecule template = set of molecules
------------------------------------------------------------------------- */

void Atom::add_molecule(int narg, char **arg)
{
  if (narg < 1) error->all(FLERR,"Illegal molecule command");

  if (find_molecule(arg[0]) >= 0)
    error->all(FLERR,"Reuse of molecule template ID");

  // 1st molecule in set stores nset = # of mols, others store nset = 0
  // ifile = count of molecules in set
  // index = argument index where next molecule starts, updated by constructor

  int ifile = 1;
  int index = 1;
  while (1) {
    molecules = (Molecule **)
      memory->srealloc(molecules,(nmolecule+1)*sizeof(Molecule *),
                       "atom::molecules");
    molecules[nmolecule] = new Molecule(lmp,narg,arg,index);
    molecules[nmolecule]->nset = 0;
    molecules[nmolecule-ifile+1]->nset++;
    nmolecule++;
    if (molecules[nmolecule-1]->last) break;
    ifile++;
  }
}

/* ----------------------------------------------------------------------
   find first molecule in set with template ID
   return -1 if does not exist
------------------------------------------------------------------------- */

int Atom::find_molecule(char *id)
{
  if (id == nullptr) return -1;
  int imol;
  for (imol = 0; imol < nmolecule; imol++)
    if (strcmp(id,molecules[imol]->id) == 0) return imol;
  return -1;
}

/* ----------------------------------------------------------------------
   add info to current atom ilocal from molecule template onemol and its iatom
   offset = atom ID preceding IDs of atoms in this molecule
   called by fixes and commands that add molecules
------------------------------------------------------------------------- */

void Atom::add_molecule_atom(Molecule *onemol, int iatom,
                             int ilocal, tagint offset)
{
  if (onemol->qflag && q_flag) q[ilocal] = onemol->q[iatom];
  if (onemol->radiusflag && radius_flag) radius[ilocal] = onemol->radius[iatom];
  if (onemol->rmassflag && rmass_flag) rmass[ilocal] = onemol->rmass[iatom];
  else if (rmass_flag)
    rmass[ilocal] = 4.0*MY_PI/3.0 *
      radius[ilocal]*radius[ilocal]*radius[ilocal];
  if (onemol->bodyflag) {
    body[ilocal] = 0;     // as if a body read from data file
    onemol->avec_body->data_body(ilocal,onemol->nibody,onemol->ndbody,
                                 onemol->ibodyparams,onemol->dbodyparams);
    onemol->avec_body->set_quat(ilocal,onemol->quat_external);
  }

  if (molecular != Atom::MOLECULAR) return;

  // add bond topology info
  // for molecular atom styles, but not atom style template

  if (avec->bonds_allow) {
    num_bond[ilocal] = onemol->num_bond[iatom];
    for (int i = 0; i < num_bond[ilocal]; i++) {
      bond_type[ilocal][i] = onemol->bond_type[iatom][i];
      bond_atom[ilocal][i] = onemol->bond_atom[iatom][i] + offset;
    }
  }

  if (avec->angles_allow) {
    num_angle[ilocal] = onemol->num_angle[iatom];
    for (int i = 0; i < num_angle[ilocal]; i++) {
      angle_type[ilocal][i] = onemol->angle_type[iatom][i];
      angle_atom1[ilocal][i] = onemol->angle_atom1[iatom][i] + offset;
      angle_atom2[ilocal][i] = onemol->angle_atom2[iatom][i] + offset;
      angle_atom3[ilocal][i] = onemol->angle_atom3[iatom][i] + offset;
    }
  }

  if (avec->dihedrals_allow) {
    num_dihedral[ilocal] = onemol->num_dihedral[iatom];
    for (int i = 0; i < num_dihedral[ilocal]; i++) {
      dihedral_type[ilocal][i] = onemol->dihedral_type[iatom][i];
      dihedral_atom1[ilocal][i] = onemol->dihedral_atom1[iatom][i] + offset;
      dihedral_atom2[ilocal][i] = onemol->dihedral_atom2[iatom][i] + offset;
      dihedral_atom3[ilocal][i] = onemol->dihedral_atom3[iatom][i] + offset;
      dihedral_atom4[ilocal][i] = onemol->dihedral_atom4[iatom][i] + offset;
    }
  }

  if (avec->impropers_allow) {
    num_improper[ilocal] = onemol->num_improper[iatom];
    for (int i = 0; i < num_improper[ilocal]; i++) {
      improper_type[ilocal][i] = onemol->improper_type[iatom][i];
      improper_atom1[ilocal][i] = onemol->improper_atom1[iatom][i] + offset;
      improper_atom2[ilocal][i] = onemol->improper_atom2[iatom][i] + offset;
      improper_atom3[ilocal][i] = onemol->improper_atom3[iatom][i] + offset;
      improper_atom4[ilocal][i] = onemol->improper_atom4[iatom][i] + offset;
    }
  }

  if (onemol->specialflag) {
    nspecial[ilocal][0] = onemol->nspecial[iatom][0];
    nspecial[ilocal][1] = onemol->nspecial[iatom][1];
    int n = nspecial[ilocal][2] = onemol->nspecial[iatom][2];
    for (int i = 0; i < n; i++)
      special[ilocal][i] = onemol->special[iatom][i] + offset;
  }
}

/* ----------------------------------------------------------------------
   reorder owned atoms so those in firstgroup appear first
   called by comm->exchange() if atom_modify first group is set
   only owned atoms exist at this point, no ghost atoms
------------------------------------------------------------------------- */

void Atom::first_reorder()
{
  // insure there is one extra atom location at end of arrays for swaps

  if (nlocal == nmax) avec->grow(0);

  // loop over owned atoms
  // nfirst = index of first atom not in firstgroup
  // when find firstgroup atom out of place, swap it with atom nfirst

  int bitmask = group->bitmask[firstgroup];
  nfirst = 0;
  while (nfirst < nlocal && mask[nfirst] & bitmask) nfirst++;

  for (int i = 0; i < nlocal; i++) {
    if (mask[i] & bitmask && i > nfirst) {
      avec->copy(i,nlocal,0);
      avec->copy(nfirst,i,0);
      avec->copy(nlocal,nfirst,0);
      while (nfirst < nlocal && mask[nfirst] & bitmask) nfirst++;
    }
  }
}

/* ----------------------------------------------------------------------
   perform spatial sort of atoms within my sub-domain
   always called between comm->exchange() and comm->borders()
   don't have to worry about clearing/setting atom->map since done in comm
------------------------------------------------------------------------- */

void Atom::sort()
{
  int i,m,n,ix,iy,iz,ibin,empty;

  // set next timestep for sorting to take place

  nextsort = (update->ntimestep/sortfreq)*sortfreq + sortfreq;

  // re-setup sort bins if needed

  if (domain->box_change) setup_sort_bins();
  if (nbins == 1) return;

  // reallocate per-atom vectors if needed

  if (nlocal > maxnext) {
    memory->destroy(next);
    memory->destroy(permute);
    maxnext = atom->nmax;
    memory->create(next,maxnext,"atom:next");
    memory->create(permute,maxnext,"atom:permute");
  }

  // insure there is one extra atom location at end of arrays for swaps

  if (nlocal == nmax) avec->grow(0);

  // bin atoms in reverse order so linked list will be in forward order

  for (i = 0; i < nbins; i++) binhead[i] = -1;

  for (i = nlocal-1; i >= 0; i--) {
    ix = static_cast<int> ((x[i][0]-bboxlo[0])*bininvx);
    iy = static_cast<int> ((x[i][1]-bboxlo[1])*bininvy);
    iz = static_cast<int> ((x[i][2]-bboxlo[2])*bininvz);
    ix = MAX(ix,0);
    iy = MAX(iy,0);
    iz = MAX(iz,0);
    ix = MIN(ix,nbinx-1);
    iy = MIN(iy,nbiny-1);
    iz = MIN(iz,nbinz-1);
    ibin = iz*nbiny*nbinx + iy*nbinx + ix;
    next[i] = binhead[ibin];
    binhead[ibin] = i;
  }

  // permute = desired permutation of atoms
  // permute[I] = J means Ith new atom will be Jth old atom

  n = 0;
  for (m = 0; m < nbins; m++) {
    i = binhead[m];
    while (i >= 0) {
      permute[n++] = i;
      i = next[i];
    }
  }

  // current = current permutation, just reuse next vector
  // current[I] = J means Ith current atom is Jth old atom

  int *current = next;
  for (i = 0; i < nlocal; i++) current[i] = i;

  // reorder local atom list, when done, current = permute
  // perform "in place" using copy() to extra atom location at end of list
  // inner while loop processes one cycle of the permutation
  // copy before inner-loop moves an atom to end of atom list
  // copy after inner-loop moves atom at end of list back into list
  // empty = location in atom list that is currently empty

  for (i = 0; i < nlocal; i++) {
    if (current[i] == permute[i]) continue;
    avec->copy(i,nlocal,0);
    empty = i;
    while (permute[empty] != i) {
      avec->copy(permute[empty],empty,0);
      empty = current[empty] = permute[empty];
    }
    avec->copy(nlocal,empty,0);
    current[empty] = permute[empty];
  }

  // sanity check that current = permute

  //int flag = 0;
  //for (i = 0; i < nlocal; i++)
  //  if (current[i] != permute[i]) flag = 1;
  //int flagall;
  //MPI_Allreduce(&flag,&flagall,1,MPI_INT,MPI_SUM,world);
  //if (flagall) error->all(FLERR,"Atom sort did not operate correctly");
}

/* ----------------------------------------------------------------------
   setup bins for spatial sorting of atoms
------------------------------------------------------------------------- */

void Atom::setup_sort_bins()
{
  // binsize:
  // user setting if explicitly set
  // default = 1/2 of neighbor cutoff
  // check if neighbor cutoff = 0.0
  // and in that case, disable sorting

  double binsize = 0.0;
  if (userbinsize > 0.0) binsize = userbinsize;
  else if (neighbor->cutneighmax > 0.0) binsize = 0.5 * neighbor->cutneighmax;

  if ((binsize == 0.0) && (sortfreq > 0)) {
    sortfreq = 0;
    if (comm->me == 0)
          error->warning(FLERR,"No pairwise cutoff or binsize set. "
                         "Atom sorting therefore disabled.");
    return;
  }

  double bininv = 1.0/binsize;

  // nbin xyz = local bins
  // bbox lo/hi = bounding box of my sub-domain

  if (domain->triclinic)
    domain->bbox(domain->sublo_lamda,domain->subhi_lamda,bboxlo,bboxhi);
  else {
    bboxlo[0] = domain->sublo[0];
    bboxlo[1] = domain->sublo[1];
    bboxlo[2] = domain->sublo[2];
    bboxhi[0] = domain->subhi[0];
    bboxhi[1] = domain->subhi[1];
    bboxhi[2] = domain->subhi[2];
  }

  nbinx = static_cast<int> ((bboxhi[0]-bboxlo[0]) * bininv);
  nbiny = static_cast<int> ((bboxhi[1]-bboxlo[1]) * bininv);
  nbinz = static_cast<int> ((bboxhi[2]-bboxlo[2]) * bininv);
  if (domain->dimension == 2) nbinz = 1;

  if (nbinx == 0) nbinx = 1;
  if (nbiny == 0) nbiny = 1;
  if (nbinz == 0) nbinz = 1;

  bininvx = nbinx / (bboxhi[0]-bboxlo[0]);
  bininvy = nbiny / (bboxhi[1]-bboxlo[1]);
  bininvz = nbinz / (bboxhi[2]-bboxlo[2]);

#ifdef LMP_INTEL
  int intel_neigh = 0;
  if (neighbor->nrequest) {
    if (neighbor->requests[0]->intel) intel_neigh = 1;
  } else if (neighbor->old_nrequest)
    if (neighbor->old_requests[0]->intel) intel_neigh = 1;
  if (intel_neigh && userbinsize == 0.0) {
    if (neighbor->binsizeflag) bininv = 1.0/neighbor->binsize_user;

    double nx_low = neighbor->bboxlo[0];
    double ny_low = neighbor->bboxlo[1];
    double nz_low = neighbor->bboxlo[2];
    double nxbbox = neighbor->bboxhi[0] - nx_low;
    double nybbox = neighbor->bboxhi[1] - ny_low;
    double nzbbox = neighbor->bboxhi[2] - nz_low;
    int nnbinx = static_cast<int> (nxbbox * bininv);
    int nnbiny = static_cast<int> (nybbox * bininv);
    int nnbinz = static_cast<int> (nzbbox * bininv);
    if (domain->dimension == 2) nnbinz = 1;

    if (nnbinx == 0) nnbinx = 1;
    if (nnbiny == 0) nnbiny = 1;
    if (nnbinz == 0) nnbinz = 1;

    double binsizex = nxbbox/nnbinx;
    double binsizey = nybbox/nnbiny;
    double binsizez = nzbbox/nnbinz;

    bininvx = 1.0 / binsizex;
    bininvy = 1.0 / binsizey;
    bininvz = 1.0 / binsizez;

    int lxo = (bboxlo[0] - nx_low) * bininvx;
    int lyo = (bboxlo[1] - ny_low) * bininvy;
    int lzo = (bboxlo[2] - nz_low) * bininvz;
    bboxlo[0] = nx_low + static_cast<double>(lxo) / bininvx;
    bboxlo[1] = ny_low + static_cast<double>(lyo) / bininvy;
    bboxlo[2] = nz_low + static_cast<double>(lzo) / bininvz;
    nbinx = static_cast<int>((bboxhi[0] - bboxlo[0]) * bininvx) + 1;
    nbiny = static_cast<int>((bboxhi[1] - bboxlo[1]) * bininvy) + 1;
    nbinz = static_cast<int>((bboxhi[2] - bboxlo[2]) * bininvz) + 1;
    bboxhi[0] = bboxlo[0] + static_cast<double>(nbinx) / bininvx;
    bboxhi[1] = bboxlo[1] + static_cast<double>(nbiny) / bininvy;
    bboxhi[2] = bboxlo[2] + static_cast<double>(nbinz) / bininvz;
  }
#endif

#ifdef LMP_GPU
  if (userbinsize == 0.0) {
    int ifix = modify->find_fix("package_gpu");
    if (ifix >= 0) {
      const double subx = domain->subhi[0] - domain->sublo[0];
      const double suby = domain->subhi[1] - domain->sublo[1];
      const double subz = domain->subhi[2] - domain->sublo[2];

      FixGPU *fix = static_cast<FixGPU *>(modify->fix[ifix]);
      binsize = fix->binsize(subx, suby, subz, atom->nlocal,
                             neighbor->cutneighmax);
      bininv = 1.0 / binsize;

      nbinx = static_cast<int> (ceil(subx * bininv));
      nbiny = static_cast<int> (ceil(suby * bininv));
      nbinz = static_cast<int> (ceil(subz * bininv));
      if (domain->dimension == 2) nbinz = 1;

      if (nbinx == 0) nbinx = 1;
      if (nbiny == 0) nbiny = 1;
      if (nbinz == 0) nbinz = 1;

      bininvx = bininv;
      bininvy = bininv;
      bininvz = bininv;
    }
  }
#endif

  if (1.0*nbinx*nbiny*nbinz > INT_MAX)
    error->one(FLERR,"Too many atom sorting bins");

  nbins = nbinx*nbiny*nbinz;

  // reallocate per-bin memory if needed

  if (nbins > maxbin) {
    memory->destroy(binhead);
    maxbin = nbins;
    memory->create(binhead,maxbin,"atom:binhead");
  }
}

/* ----------------------------------------------------------------------
   register a callback to a fix so it can manage atom-based arrays
   happens when fix is created
   flag = 0 for grow, 1 for restart, 2 for border comm
------------------------------------------------------------------------- */

void Atom::add_callback(int flag)
{
  int ifix;

  // find the fix
  // if find null pointer:
  //   it's this one, since it is being replaced and has just been deleted
  //   at this point in re-creation
  // if don't find null pointer:
  //   i is set to nfix = new one currently being added at end of list

  for (ifix = 0; ifix < modify->nfix; ifix++)
    if (modify->fix[ifix] == nullptr) break;

  // add callback to lists and sort, reallocating if necessary
  // sorting is required in cases where fixes were replaced as it ensures atom
  // data is read/written/transfered in the same order that fixes are called

  if (flag == GROW) {
    if (nextra_grow == nextra_grow_max) {
      nextra_grow_max += DELTA;
      memory->grow(extra_grow,nextra_grow_max,"atom:extra_grow");
    }
    extra_grow[nextra_grow] = ifix;
    nextra_grow++;
    std::sort(extra_grow, extra_grow + nextra_grow);
  } else if (flag == RESTART) {
    if (nextra_restart == nextra_restart_max) {
      nextra_restart_max += DELTA;
      memory->grow(extra_restart,nextra_restart_max,"atom:extra_restart");
    }
    extra_restart[nextra_restart] = ifix;
    nextra_restart++;
    std::sort(extra_restart, extra_restart + nextra_restart);
  } else if (flag == BORDER) {
    if (nextra_border == nextra_border_max) {
      nextra_border_max += DELTA;
      memory->grow(extra_border,nextra_border_max,"atom:extra_border");
    }
    extra_border[nextra_border] = ifix;
    nextra_border++;
    std::sort(extra_border, extra_border + nextra_border);
  }
}

/* ----------------------------------------------------------------------
   unregister a callback to a fix
   happens when fix is deleted, called by its destructor
   flag = 0 for grow, 1 for restart
------------------------------------------------------------------------- */

void Atom::delete_callback(const char *id, int flag)
{
  if (id == nullptr) return;

  int ifix = modify->find_fix(id);

  // compact the list of callbacks

  if (flag == GROW) {
    int match;
    for (match = 0; match < nextra_grow; match++)
      if (extra_grow[match] == ifix) break;
    if ((nextra_grow == 0) || (match == nextra_grow))
      error->all(FLERR,"Trying to delete non-existent Atom::grow() callback");
    for (int i = match; i < nextra_grow-1; i++)
      extra_grow[i] = extra_grow[i+1];
    nextra_grow--;

  } else if (flag == RESTART) {
    int match;
    for (match = 0; match < nextra_restart; match++)
      if (extra_restart[match] == ifix) break;
    if ((nextra_restart == 0) || (match == nextra_restart))
      error->all(FLERR,"Trying to delete non-existent Atom::restart() callback");
    for (int i = match; i < nextra_restart-1; i++)
      extra_restart[i] = extra_restart[i+1];
    nextra_restart--;

  } else if (flag == BORDER) {
    int match;
    for (match = 0; match < nextra_border; match++)
      if (extra_border[match] == ifix) break;
    if ((nextra_border == 0) || (match == nextra_border))
      error->all(FLERR,"Trying to delete non-existent Atom::border() callback");
    for (int i = match; i < nextra_border-1; i++)
      extra_border[i] = extra_border[i+1];
    nextra_border--;
  }
}

/* ----------------------------------------------------------------------
   decrement ptrs in callback lists to fixes beyond the deleted ifix
   happens after fix is deleted
------------------------------------------------------------------------- */

void Atom::update_callback(int ifix)
{
  for (int i = 0; i < nextra_grow; i++)
    if (extra_grow[i] > ifix) extra_grow[i]--;
  for (int i = 0; i < nextra_restart; i++)
    if (extra_restart[i] > ifix) extra_restart[i]--;
  for (int i = 0; i < nextra_border; i++)
    if (extra_border[i] > ifix) extra_border[i]--;
}

/* ----------------------------------------------------------------------
   find custom per-atom vector with name
   return index if found, -1 if not found
     lists of names can have NULL entries if previously removed
   return flag = 0/1 for int/double
   return cols = 0/N for vector/array where N = # of columns
------------------------------------------------------------------------- */

int Atom::find_custom(const char *name, int &flag, int &cols)
{
  if (name == nullptr) return -1;

  for (int i = 0; i < nivector; i++)
    if (ivname[i] && strcmp(ivname[i],name) == 0) {
      flag = 0;
      cols = 0;
      return i;
    }

  for (int i = 0; i < ndvector; i++)
    if (dvname[i] && strcmp(dvname[i],name) == 0) {
      flag = 1;
      cols = 0;
      return i;
    }

  for (int i = 0; i < niarray; i++)
    if (ianame[i] && strcmp(ianame[i],name) == 0) {
      flag = 0;
      cols = icols[i];
      return i;
    }

  for (int i = 0; i < ndarray; i++)
    if (daname[i] && strcmp(daname[i],name) == 0) {
      flag = 1;
      cols = dcols[i];
      return i;
    }

  return -1;
}

/** \brief Add a custom per-atom property with the given name and type and size
\verbatim embed:rst

This function will add a custom per-atom property with one or more values
with the name "name" to the list of custom properties.
This function is called, e.g. from :doc:`fix property/atom <fix_property_atom>`.
\endverbatim
 * \param name Name of the property (w/o a "i_" or "d_" or "i2_" or "d2_" prefix)
 * \param flag Data type of property: 0 for int, 1 for double
 * \param cols Number of values: 0 for a single value, 1 or more for a vector of values
 * \return index of property in the respective list of properties
 */
int Atom::add_custom(const char *name, int flag, int cols)
{
  int index = -1;

  if ((flag == 0) && (cols == 0)) {
    index = nivector;
    nivector++;
    ivname = (char **) memory->srealloc(ivname,nivector*sizeof(char *),"atom:ivname");
    ivname[index] = utils::strdup(name);
    ivector = (int **) memory->srealloc(ivector,nivector*sizeof(int *),"atom:ivector");
    memory->create(ivector[index],nmax,"atom:ivector");

  } else if ((flag == 1) && (cols == 0)) {
    index = ndvector;
    ndvector++;
    dvname = (char **) memory->srealloc(dvname,ndvector*sizeof(char *),"atom:dvname");
    dvname[index] = utils::strdup(name);
    dvector = (double **) memory->srealloc(dvector,ndvector*sizeof(double *),"atom:dvector");
    memory->create(dvector[index],nmax,"atom:dvector");

  } else if ((flag == 0) && (cols > 0)) {
    index = niarray;
    niarray++;
    ianame = (char **) memory->srealloc(ianame,niarray*sizeof(char *),"atom:ianame");
    ianame[index] = utils::strdup(name);
    iarray = (int ***) memory->srealloc(iarray,niarray*sizeof(int **),"atom:iarray");
    memory->create(iarray[index],nmax,cols,"atom:iarray");

    icols = (int *) memory->srealloc(icols,niarray*sizeof(int),"atom:icols");
    icols[index] = cols;

  } else if ((flag == 1) && (cols > 0)) {
    index = ndarray;
    ndarray++;
    daname = (char **) memory->srealloc(daname,ndarray*sizeof(char *),"atom:daname");
    daname[index] = utils::strdup(name);
    darray = (double ***) memory->srealloc(darray,ndarray*sizeof(double **),"atom:darray");
    memory->create(darray[index],nmax,cols,"atom:darray");

    dcols = (int *) memory->srealloc(dcols,ndarray*sizeof(int),"atom:dcols");
    dcols[index] = cols;
  }
  if (index < 0)
    error->all(FLERR,"Invalid call to Atom::add_custom()");
  return index;
}

/*! \brief Remove a custom per-atom property of a given type and size
 *
\verbatim embed:rst
This will remove a property that was requested, e.g. by the
:doc:`fix property/atom <fix_property_atom>` command.  It frees the
allocated memory and sets the pointer to ``nullptr`` for the entry in
the list so it can be reused. The lists of these pointers are never
compacted or shrink, so that indices to name mappings remain valid.
\endverbatim
 * \param index Index of property in the respective list of properties
 * \param flag Data type of property: 0 for int, 1 for double
 * \param cols Number of values: 0 for a single value, 1 or more for a vector of values
 */
void Atom::remove_custom(int index, int flag, int cols)
{
  if (flag == 0 && cols == 0) {
    memory->destroy(ivector[index]);
    ivector[index] = NULL;
    delete [] ivname[index];
    ivname[index] = NULL;

  } else if (flag == 1 && cols == 0) {
    memory->destroy(dvector[index]);
    dvector[index] = NULL;
    delete [] dvname[index];
    dvname[index] = NULL;

  } else if (flag == 0 && cols) {
    memory->destroy(iarray[index]);
    iarray[index] = NULL;
    delete [] ianame[index];
    ianame[index] = NULL;

  } else if (flag == 1 && cols) {
    memory->destroy(darray[index]);
    darray[index] = NULL;
    delete [] daname[index];
    daname[index] = NULL;
  }
}

/** Provide access to internal data of the Atom class by keyword
 *
\verbatim embed:rst

This function is a way to access internal per-atom data.  This data is
distributed across MPI ranks and thus only the data for "local" atoms
are expected to be available.  Whether also data for "ghost" atoms is
stored and up-to-date depends on various simulation settings.

This table lists a large part of the supported names, their data types,
length of the data area, and a short description.

.. list-table::
   :header-rows: 1
   :widths: auto

   * - Name
     - Type
     - Items per atom
     - Description
   * - mass
     - double
     - 1
     - per-type mass. This array is **NOT** a per-atom array
       but of length ``ntypes+1``, element 0 is ignored.
   * - id
     - tagint
     - 1
     - atom ID of the particles
   * - type
     - int
     - 1
     - atom type of the particles
   * - mask
     - int
     - 1
     - bitmask for mapping to groups. Individual bits are set
       to 0 or 1 for each group.
   * - image
     - imageint
     - 1
     - 3 image flags encoded into a single integer.
       See :cpp:func:`lammps_encode_image_flags`.
   * - x
     - double
     - 3
     - x-, y-, and z-coordinate of the particles
   * - v
     - double
     - 3
     - x-, y-, and z-component of the velocity of the particles
   * - f
     - double
     - 3
     - x-, y-, and z-component of the force on the particles
   * - molecule
     - int
     - 1
     - molecule ID of the particles
   * - q
     - double
     - 1
     - charge of the particles
   * - mu
     - double
     - 3
     - dipole moment of the particles
   * - omega
     - double
     - 3
     - x-, y-, and z-component of rotational velocity of the particles
   * - angmom
     - double
     - 3
     - x-, y-, and z-component of angular momentum of the particles
   * - torque
     - double
     - 3
     - x-, y-, and z-component of the torque on the particles
   * - radius
     - double
     - 1
     - radius of the (extended) particles
   * - rmass
     - double
     - 1
     - per-atom mass of the particles. ``nullptr`` if per-type masses are
       used. See the :cpp:func:`rmass_flag<lammps_extract_setting>` setting.
   * - ellipsoid
     - int
     - 1
     - 1 if the particle is an ellipsoidal particle, 0 if not
   * - line
     - int
     - 1
     - 1 if the particle is a line particle, 0 if not
   * - tri
     - int
     - 1
     - 1 if the particle is a triangulated particle, 0 if not
   * - body
     - int
     - 1
     - 1 if the particle is a body particle, 0 if not
   * - i_name
     - int
     - 1
     - single integer value defined by fix property/atom vector name
   * - d_name
     - double
     - 1
     - single double value defined by fix property/atom vector name
   * - i2_name
     - int
     - n
     - N integer values defined by fix property/atom array name
   * - d2_name
     - double
     - n
     - N double values defined by fix property/atom array name

*See also*
   :cpp:func:`lammps_extract_atom`

\endverbatim
 *
 * \sa extract_datatype
 *
 * \param  name  string with the keyword of the desired property.
                 Typically the name of the pointer variable returned
 * \return       pointer to the requested data cast to ``void *`` or ``nullptr`` */

void *Atom::extract(const char *name)
{
  // --------------------------------------------------------------------
  // 4th customization section: customize by adding new variable name
  // if new variable is from a package, add package comment

  if (strcmp(name,"mass") == 0) return (void *) mass;

  if (strcmp(name,"id") == 0) return (void *) tag;
  if (strcmp(name,"type") == 0) return (void *) type;
  if (strcmp(name,"mask") == 0) return (void *) mask;
  if (strcmp(name,"image") == 0) return (void *) image;
  if (strcmp(name,"x") == 0) return (void *) x;
  if (strcmp(name,"v") == 0) return (void *) v;
  if (strcmp(name,"f") == 0) return (void *) f;
  if (strcmp(name,"molecule") == 0) return (void *) molecule;
  if (strcmp(name,"q") == 0) return (void *) q;
  if (strcmp(name,"mu") == 0) return (void *) mu;
  if (strcmp(name,"bmu") == 0) return (void *) bmu;
  if (strcmp(name,"omega") == 0) return (void *) omega;
  if (strcmp(name,"angmom") == 0) return (void *) angmom;
  if (strcmp(name,"torque") == 0) return (void *) torque;
  if (strcmp(name,"radius") == 0) return (void *) radius;
  if (strcmp(name,"rmass") == 0) return (void *) rmass;
  if (strcmp(name,"ellipsoid") == 0) return (void *) ellipsoid;
  if (strcmp(name,"line") == 0) return (void *) line;
  if (strcmp(name,"tri") == 0) return (void *) tri;
  if (strcmp(name,"body") == 0) return (void *) body;

  if (strcmp(name,"vfrac") == 0) return (void *) vfrac;
  if (strcmp(name,"s0") == 0) return (void *) s0;
  if (strcmp(name,"x0") == 0) return (void *) x0;

  if (strcmp(name,"spin") == 0) return (void *) spin;
  if (strcmp(name,"eradius") == 0) return (void *) eradius;
  if (strcmp(name,"ervel") == 0) return (void *) ervel;
  if (strcmp(name,"erforce") == 0) return (void *) erforce;
  if (strcmp(name,"ervelforce") == 0) return (void *) ervelforce;
  if (strcmp(name,"cs") == 0) return (void *) cs;
  if (strcmp(name,"csforce") == 0) return (void *) csforce;
  if (strcmp(name,"vforce") == 0) return (void *) vforce;
  if (strcmp(name,"etag") == 0) return (void *) etag;

  if (strcmp(name,"rho") == 0) return (void *) rho;
  if (strcmp(name,"drho") == 0) return (void *) drho;
  if (strcmp(name,"esph") == 0) return (void *) esph;
  if (strcmp(name,"desph") == 0) return (void *) desph;
  if (strcmp(name,"cv") == 0) return (void *) cv;
  if (strcmp(name,"vest") == 0) return (void *) vest;

  // MESONT package

  if (strcmp(name,"length") == 0) return (void *) length;
  if (strcmp(name,"buckling") == 0) return (void *) buckling;
  if (strcmp(name,"bond_nt") == 0) return (void *) bond_nt;

  // MACHDYN package

  if (strcmp(name, "contact_radius") == 0) return (void *) contact_radius;
  if (strcmp(name, "smd_data_9") == 0) return (void *) smd_data_9;
  if (strcmp(name, "smd_stress") == 0) return (void *) smd_stress;
  if (strcmp(name, "eff_plastic_strain") == 0)
    return (void *) eff_plastic_strain;
  if (strcmp(name, "eff_plastic_strain_rate") == 0)
    return (void *) eff_plastic_strain_rate;
  if (strcmp(name, "damage") == 0) return (void *) damage;

  // DPD-REACT pakage

  if (strcmp(name,"dpdTheta") == 0) return (void *) dpdTheta;

  // DPD-MESO package

  if (strcmp(name,"edpd_temp") == 0) return (void *) edpd_temp;

  // DIELECTRIC package

  if (strcmp(name,"area") == 0) return (void *) area;
  if (strcmp(name,"ed") == 0) return (void *) ed;
  if (strcmp(name,"em") == 0) return (void *) em;
  if (strcmp(name,"epsilon") == 0) return (void *) epsilon;
  if (strcmp(name,"curvature") == 0) return (void *) curvature;
  if (strcmp(name,"q_unscaled") == 0) return (void *) q_unscaled;

  // end of customization section
  // --------------------------------------------------------------------

  // custom vectors and arrays

  if (utils::strmatch(name,"^[id]2?_")) {
    int which = 0, array = 0;
    if (name[0] == 'd') which = 1;
    if (name[1] == '2') array = 1;

    int index,flag,cols;
    if (!array) index = find_custom(&name[2],flag,cols);
    else index = find_custom(&name[3],flag,cols);

    if (index < 0) return NULL;
    if (which != flag) return NULL;
    if ((!array && cols) || (array && !cols)) return NULL;

    if (!which && !array) return (void *) ivector[index];
    if (which && !array) return (void *) dvector[index];
    if (!which && array) return (void *) iarray[index];
    if (which && array) return (void *) darray[index];
  }

  return nullptr;
}

/** Provide data type info about internal data of the Atom class
 *
\verbatim embed:rst

.. versionadded:: 18Sep2020

\endverbatim
 *
 * \sa extract
 *
 * \param  name  string with the keyword of the desired property.
 * \return       data type constant for desired property or -1 */

int Atom::extract_datatype(const char *name)
{
  // --------------------------------------------------------------------
  // 5th customization section: customize by adding new variable name

  if (strcmp(name,"mass") == 0) return LAMMPS_DOUBLE;

  if (strcmp(name,"id") == 0) return LAMMPS_TAGINT;
  if (strcmp(name,"type") == 0) return LAMMPS_INT;
  if (strcmp(name,"mask") == 0) return LAMMPS_INT;
  if (strcmp(name,"image") == 0) return LAMMPS_TAGINT;
  if (strcmp(name,"x") == 0) return LAMMPS_DOUBLE_2D;
  if (strcmp(name,"v") == 0) return LAMMPS_DOUBLE_2D;
  if (strcmp(name,"f") == 0) return LAMMPS_DOUBLE_2D;
  if (strcmp(name,"molecule") == 0) return LAMMPS_TAGINT;
  if (strcmp(name,"q") == 0) return LAMMPS_DOUBLE;
  if (strcmp(name,"mu") == 0) return LAMMPS_DOUBLE_2D;
  if (strcmp(name,"omega") == 0) return LAMMPS_DOUBLE_2D;
  if (strcmp(name,"angmom") == 0) return LAMMPS_DOUBLE_2D;
  if (strcmp(name,"torque") == 0) return LAMMPS_DOUBLE_2D;
  if (strcmp(name,"radius") == 0) return LAMMPS_DOUBLE;
  if (strcmp(name,"rmass") == 0) return LAMMPS_DOUBLE;
  if (strcmp(name,"ellipsoid") == 0) return LAMMPS_INT;
  if (strcmp(name,"line") == 0) return LAMMPS_INT;
  if (strcmp(name,"tri") == 0) return LAMMPS_INT;
  if (strcmp(name,"body") == 0) return LAMMPS_INT;

  if (strcmp(name,"vfrac") == 0) return LAMMPS_DOUBLE;
  if (strcmp(name,"s0") == 0) return LAMMPS_DOUBLE;
  if (strcmp(name,"x0") == 0) return LAMMPS_DOUBLE_2D;

  if (strcmp(name,"spin") == 0) return LAMMPS_INT;
  if (strcmp(name,"eradius") == 0) return LAMMPS_DOUBLE;
  if (strcmp(name,"ervel") == 0) return LAMMPS_DOUBLE;
  if (strcmp(name,"erforce") == 0) return LAMMPS_DOUBLE;
  if (strcmp(name,"ervelforce") == 0) return LAMMPS_DOUBLE;
  if (strcmp(name,"cs") == 0) return LAMMPS_DOUBLE_2D;
  if (strcmp(name,"csforce") == 0) return LAMMPS_DOUBLE_2D;
  if (strcmp(name,"vforce") == 0) return LAMMPS_DOUBLE_2D;
  if (strcmp(name,"etag") == 0) return LAMMPS_INT;

  if (strcmp(name,"rho") == 0) return LAMMPS_DOUBLE;
  if (strcmp(name,"drho") == 0) return LAMMPS_DOUBLE;
  if (strcmp(name,"esph") == 0) return LAMMPS_DOUBLE;
  if (strcmp(name,"desph") == 0) return LAMMPS_DOUBLE;
  if (strcmp(name,"cv") == 0) return LAMMPS_DOUBLE;
  if (strcmp(name,"vest") == 0) return LAMMPS_DOUBLE_2D;

  // MESONT package

  if (strcmp(name,"length") == 0) return LAMMPS_DOUBLE;
  if (strcmp(name,"buckling") == 0) return LAMMPS_INT;
  if (strcmp(name,"bond_nt") == 0) return  LAMMPS_TAGINT_2D;

  // MACHDYN package

  if (strcmp(name, "contact_radius") == 0) return LAMMPS_DOUBLE;
  if (strcmp(name, "smd_data_9") == 0) return LAMMPS_DOUBLE_2D;
  if (strcmp(name, "smd_stress") == 0) return LAMMPS_DOUBLE_2D;
  if (strcmp(name, "eff_plastic_strain") == 0) return LAMMPS_DOUBLE;
  if (strcmp(name, "eff_plastic_strain_rate") == 0) return LAMMPS_DOUBLE;
  if (strcmp(name, "damage") == 0) return LAMMPS_DOUBLE;

  // DPD-REACT package

  if (strcmp(name,"dpdTheta") == 0) return LAMMPS_DOUBLE;

  // DPD-MESO package

  if (strcmp(name,"edpd_temp") == 0) return LAMMPS_DOUBLE;

  // DIELECTRIC package

  if (strcmp(name,"area") == 0) return LAMMPS_DOUBLE;
  if (strcmp(name,"ed") == 0) return LAMMPS_DOUBLE;
  if (strcmp(name,"em") == 0) return LAMMPS_DOUBLE;
  if (strcmp(name,"epsilon") == 0) return LAMMPS_DOUBLE;
  if (strcmp(name,"curvature") == 0) return LAMMPS_DOUBLE;
  if (strcmp(name,"q_unscaled") == 0) return LAMMPS_DOUBLE;

  // end of customization section
  // --------------------------------------------------------------------

  // custom vectors and arrays

  if (utils::strmatch(name,"^[id]2?_")) {
    int which = 0, array = 0;
    if (name[0] == 'd') which = 1;
    if (name[1] == '2') array = 1;

    int index,flag,cols;
    if (!array) index = find_custom(&name[2],flag,cols);
    else index = find_custom(&name[3],flag,cols);

    if (index < 0) return -1;
    if (which != flag) return -1;
    if ((!array && cols) || (array && !cols)) return -1;

    if (which == 0) return LAMMPS_INT;
    else return LAMMPS_DOUBLE;
  }

  return -1;
}

/* ----------------------------------------------------------------------
   return # of bytes of allocated memory
   call to avec tallies per-atom vectors
   add in global to local mapping storage
------------------------------------------------------------------------- */

double Atom::memory_usage()
{
  double bytes = avec->memory_usage();

  bytes += (double)max_same*sizeof(int);
  if (map_style == MAP_ARRAY)
    bytes += memory->usage(map_array,map_maxarray);
  else if (map_style == MAP_HASH) {
    bytes += (double)map_nbucket*sizeof(int);
    bytes += (double)map_nhash*sizeof(HashElem);
  }
  if (maxnext) {
    bytes += memory->usage(next,maxnext);
    bytes += memory->usage(permute,maxnext);
  }

  return bytes;
}
<|MERGE_RESOLUTION|>--- conflicted
+++ resolved
@@ -101,19 +101,8 @@
 
   // data structure with info on per-atom vectors/arrays
 
-<<<<<<< HEAD
   nperatom = maxperatom = 0;
   peratom = nullptr;
-=======
-  molecule = NULL;
-  molindex = molatom = NULL;
-  q = NULL;
-  mu = NULL;
-  bmu = NULL;
-  omega = angmom = torque = NULL;
-  radius = rmass = NULL;
-  ellipsoid = line = tri = body = NULL;
->>>>>>> d469c734
 
   // --------------------------------------------------------------------
   // 1st customization section: customize by adding new per-atom variables
@@ -127,6 +116,7 @@
 
   q = nullptr;
   mu = nullptr;
+  bmu = nullptr;
 
   // finite-size particles
 
@@ -180,15 +170,7 @@
   cs = csforce = vforce = nullptr;
   etag = nullptr;
 
-<<<<<<< HEAD
   // CG-DNA package
-=======
-  molecule_flag = 0;
-  q_flag = mu_flag = bmu_flag = 0;
-  omega_flag = torque_flag = angmom_flag = 0;
-  radius_flag = rmass_flag = 0;
-  ellipsoid_flag = line_flag = tri_flag = body_flag = 0;
->>>>>>> d469c734
 
   id5p = nullptr;
 
@@ -314,94 +296,11 @@
   memory->destroy(v);
   memory->destroy(f);
 
-<<<<<<< HEAD
   // delete peratom data struct
 
   for (int i = 0; i < nperatom; i++)
     delete [] peratom[i].name;
   memory->sfree(peratom);
-=======
-  memory->destroy(molecule);
-  memory->destroy(molindex);
-  memory->destroy(molatom);
-
-  memory->destroy(q);
-  memory->destroy(mu);
-  memory->destroy(bmu);
-  memory->destroy(omega);
-  memory->destroy(angmom);
-  memory->destroy(torque);
-  memory->destroy(radius);
-  memory->destroy(rmass);
-  memory->destroy(ellipsoid);
-  memory->destroy(line);
-  memory->destroy(tri);
-  memory->destroy(body);
-
-  memory->destroy(vfrac);
-  memory->destroy(s0);
-  memory->destroy(x0);
-
-  memory->destroy(spin);
-  memory->destroy(eradius);
-  memory->destroy(ervel);
-  memory->destroy(erforce);
-  memory->destroy(ervelforce);
-  memory->destroy(cs);
-  memory->destroy(csforce);
-  memory->destroy(vforce);
-  memory->destroy(etag);
-
-  memory->destroy(rho);
-  memory->destroy(drho);
-  memory->destroy(e);
-  memory->destroy(de);
-  memory->destroy(cv);
-  memory->destroy(vest);
-
-  memory->destroy(contact_radius);
-  memory->destroy(smd_data_9);
-  memory->destroy(smd_stress);
-  memory->destroy(eff_plastic_strain);
-  memory->destroy(eff_plastic_strain_rate);
-  memory->destroy(damage);
-
-  memory->destroy(dpdTheta);
-  memory->destroy(uCond);
-  memory->destroy(uMech);
-  memory->destroy(uChem);
-  memory->destroy(uCG);
-  memory->destroy(uCGnew);
-  memory->destroy(duChem);
-  memory->destroy(ssaAIR);
-
-  memory->destroy(nspecial);
-  memory->destroy(special);
-
-  memory->destroy(num_bond);
-  memory->destroy(bond_type);
-  memory->destroy(bond_atom);
-
-  memory->destroy(num_angle);
-  memory->destroy(angle_type);
-  memory->destroy(angle_atom1);
-  memory->destroy(angle_atom2);
-  memory->destroy(angle_atom3);
-
-  memory->destroy(num_dihedral);
-  memory->destroy(dihedral_type);
-  memory->destroy(dihedral_atom1);
-  memory->destroy(dihedral_atom2);
-  memory->destroy(dihedral_atom3);
-  memory->destroy(dihedral_atom4);
-
-  memory->destroy(num_improper);
-  memory->destroy(improper_type);
-  memory->destroy(improper_atom1);
-  memory->destroy(improper_atom2);
-  memory->destroy(improper_atom3);
-  memory->destroy(improper_atom4);
->>>>>>> d469c734
 
   // delete custom atom arrays
 
@@ -744,7 +643,7 @@
   peri_flag = electron_flag = 0;
   wavepacket_flag = sph_flag = 0;
   molecule_flag = molindex_flag = molatom_flag = 0;
-  q_flag = mu_flag = 0;
+  q_flag = mu_flag = bmu_flag = 0;
   rmass_flag = radius_flag = omega_flag = torque_flag = angmom_flag = 0;
   vfrac_flag = spin_flag = eradius_flag = ervel_flag = erforce_flag = 0;
   cs_flag = csforce_flag = vforce_flag = ervelforce_flag = etag_flag = 0;
@@ -775,21 +674,7 @@
   // unset atom style and array existence flags
   // may have been set by old avec
 
-<<<<<<< HEAD
   set_atomflag_defaults();
-=======
-  molecule_flag = 0;
-  q_flag = mu_flag = bmu_flag = 0;
-  omega_flag = torque_flag = angmom_flag = 0;
-  radius_flag = rmass_flag = 0;
-  ellipsoid_flag = line_flag = tri_flag = body_flag = 0;
-
-  vfrac_flag = 0;
-  spin_flag = eradius_flag = ervel_flag = erforce_flag = ervelforce_flag = 0;
-  cs_flag = csforce_flag = vforce_flag = etag_flag = 0;
-
-  rho_flag = e_flag = cv_flag = vest_flag = 0;
->>>>>>> d469c734
 
   // create instance of AtomVec
   // use grow() to initialize atom-based arrays to length 1
