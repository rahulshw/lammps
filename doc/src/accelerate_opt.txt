--- conflicted
+++ resolved
@@ -34,13 +34,7 @@
 
 The lines above illustrate how to build LAMMPS with the OPT package in
 two steps, using the "make" command.  Or how to do it with one command
-<<<<<<< HEAD
-via the src/Make.py script, described in "Section
-4"_Section_packages.html of the manual.  Type "Make.py -h" for
-help.
-=======
 as described in "Section 4"_Section_packages.html of the manual.
->>>>>>> 355aad96
 
 Note that if you use an Intel compiler to build with the OPT package,
 the CCFLAGS setting in your Makefile.machine must include "-restrict".
